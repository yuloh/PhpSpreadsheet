language: php

php:
  - 5.2
  - 5.3
  - 5.3.3
  - 5.4
  - 5.5
  - 5.6
  - hhvm
 
matrix:
  allow_failures:
    - php: hhvm

before_script:
  ## Packages
  - sudo apt-get -qq update > /dev/null
  ## Composer
  ##@todo Remove when support of 5.2 will be dropped
  - phpenv global 5.3
  - composer self-update
  - composer install --prefer-source --dev
  - phpenv global "$TRAVIS_PHP_VERSION"

script:
  ## PHP_CodeSniffer
<<<<<<< HEAD
  - ./vendor/bin/phpcs --report-width=200 --report-summary  --report-full Classes/ unitTests/ --standard=PSR2 -n
=======
  - ./vendor/bin/phpcs Classes/ unitTests/ --standard=PSR2 -n --ignore=Classes/PHPExcel/Shared/PCLZip
>>>>>>> bb13357d
  ## PHPUnit
  - phpunit -c ./unitTests/

notifications:
  email: false<|MERGE_RESOLUTION|>--- conflicted
+++ resolved
@@ -25,11 +25,7 @@
 
 script:
   ## PHP_CodeSniffer
-<<<<<<< HEAD
-  - ./vendor/bin/phpcs --report-width=200 --report-summary  --report-full Classes/ unitTests/ --standard=PSR2 -n
-=======
   - ./vendor/bin/phpcs Classes/ unitTests/ --standard=PSR2 -n --ignore=Classes/PHPExcel/Shared/PCLZip
->>>>>>> bb13357d
   ## PHPUnit
   - phpunit -c ./unitTests/
 
