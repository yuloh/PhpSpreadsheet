<?php

/** Error reporting */
error_reporting(E_ALL);
ini_set('display_errors', TRUE);
ini_set('display_startup_errors', TRUE);
date_default_timezone_set('Europe/London');

define('EOL',(PHP_SAPI == 'cli') ? PHP_EOL : '<br />');

date_default_timezone_set('Europe/London');

/**
 * PHPExcel
 *
 * Copyright (C) 2006 - 2014 PHPExcel
 *
 * This library is free software; you can redistribute it and/or
 * modify it under the terms of the GNU Lesser General Public
 * License as published by the Free Software Foundation; either
 * version 2.1 of the License, or (at your option) any later version.
 *
 * This library is distributed in the hope that it will be useful,
 * but WITHOUT ANY WARRANTY; without even the implied warranty of
 * MERCHANTABILITY or FITNESS FOR A PARTICULAR PURPOSE.  See the GNU
 * Lesser General Public License for more details.
 *
 * You should have received a copy of the GNU Lesser General Public
 * License along with this library; if not, write to the Free Software
 * Foundation, Inc., 51 Franklin Street, Fifth Floor, Boston, MA  02110-1301  USA
 *
 * @category   PHPExcel
 * @package    PHPExcel
 * @copyright  Copyright (c) 2006 - 2014 PHPExcel (http://www.codeplex.com/PHPExcel)
 * @license    http://www.gnu.org/licenses/old-licenses/lgpl-2.1.txt	LGPL
 * @version    ##VERSION##, ##DATE##
 */

/** PHPExcel */
require_once dirname(__FILE__) . '/../Classes/PHPExcel.php';


$objPHPExcel = new PHPExcel();
$objWorksheet = $objPHPExcel->getActiveSheet();
$objWorksheet->fromArray(
	array(
		array('',	2010,	2011,	2012),
		array('Q1',   12,   15,		21),
		array('Q2',   56,   73,		86),
		array('Q3',   52,   61,		69),
		array('Q4',   30,   32,		0),
	)
);


//	Set the Labels for each data series we want to plot
//		Datatype
//		Cell reference for data
//		Format Code
//		Number of datapoints in series
//		Data values
//		Data Marker
$dataSeriesLabels1 = array(
	new PHPExcel_Chart_DataSeriesValues('String', 'Worksheet!$C$1', NULL, 1),	//	2011
);
//	Set the X-Axis Labels
//		Datatype
//		Cell reference for data
//		Format Code
//		Number of datapoints in series
//		Data values
//		Data Marker
$xAxisTickValues1 = array(
	new PHPExcel_Chart_DataSeriesValues('String', 'Worksheet!$A$2:$A$5', NULL, 4),	//	Q1 to Q4
);
//	Set the Data values for each data series we want to plot
//		Datatype
//		Cell reference for data
//		Format Code
//		Number of datapoints in series
//		Data values
//		Data Marker
$dataSeriesValues1 = array(
	new PHPExcel_Chart_DataSeriesValues('Number', 'Worksheet!$C$2:$C$5', NULL, 4),
);

//	Build the dataseries
$series1 = new PHPExcel_Chart_DataSeries(
	PHPExcel_Chart_DataSeries::TYPE_PIECHART,				// plotType
<<<<<<< HEAD
	NULL,			                                        // plotGrouping
=======
	NULL,           							// plotGrouping
>>>>>>> 981eaabe
	range(0, count($dataSeriesValues1)-1),					// plotOrder
	$dataSeriesLabels1,										// plotLabel
	$xAxisTickValues1,										// plotCategory
	$dataSeriesValues1										// plotValues
);

//	Set up a layout object for the Pie chart
$layout1 = new PHPExcel_Chart_Layout();
$layout1->setShowVal(TRUE);
$layout1->setShowPercent(TRUE);

//	Set the series in the plot area
$plotArea1 = new PHPExcel_Chart_PlotArea($layout1, array($series1));
//	Set the chart legend
$legend1 = new PHPExcel_Chart_Legend(PHPExcel_Chart_Legend::POSITION_RIGHT, NULL, false);

$title1 = new PHPExcel_Chart_Title('Test Pie Chart');


//	Create the chart
$chart1 = new PHPExcel_Chart(
	'chart1',		// name
	$title1,		// title
	$legend1,		// legend
	$plotArea1,		// plotArea
	true,			// plotVisibleOnly
	0,				// displayBlanksAs
	NULL,			// xAxisLabel
	NULL			// yAxisLabel		- Pie charts don't have a Y-Axis
);

//	Set the position where the chart should appear in the worksheet
$chart1->setTopLeftPosition('A7');
$chart1->setBottomRightPosition('H20');

//	Add the chart to the worksheet
$objWorksheet->addChart($chart1);


//	Set the Labels for each data series we want to plot
//		Datatype
//		Cell reference for data
//		Format Code
//		Number of datapoints in series
//		Data values
//		Data Marker
$dataSeriesLabels2 = array(
	new PHPExcel_Chart_DataSeriesValues('String', 'Worksheet!$C$1', NULL, 1),	//	2011
);
//	Set the X-Axis Labels
//		Datatype
//		Cell reference for data
//		Format Code
//		Number of datapoints in series
//		Data values
//		Data Marker
$xAxisTickValues2 = array(
	new PHPExcel_Chart_DataSeriesValues('String', 'Worksheet!$A$2:$A$5', NULL, 4),	//	Q1 to Q4
);
//	Set the Data values for each data series we want to plot
//		Datatype
//		Cell reference for data
//		Format Code
//		Number of datapoints in series
//		Data values
//		Data Marker
$dataSeriesValues2 = array(
	new PHPExcel_Chart_DataSeriesValues('Number', 'Worksheet!$C$2:$C$5', NULL, 4),
);

//	Build the dataseries
$series2 = new PHPExcel_Chart_DataSeries(
	PHPExcel_Chart_DataSeries::TYPE_DONUTCHART,		// plotType
<<<<<<< HEAD
	NULL,			                                        // plotGrouping
=======
	NULL,							// plotGrouping
>>>>>>> 981eaabe
	range(0, count($dataSeriesValues2)-1),			// plotOrder
	$dataSeriesLabels2,								// plotLabel
	$xAxisTickValues2,								// plotCategory
	$dataSeriesValues2								// plotValues
);

//	Set up a layout object for the Pie chart
$layout2 = new PHPExcel_Chart_Layout();
$layout2->setShowVal(TRUE);
$layout2->setShowCatName(TRUE);

//	Set the series in the plot area
$plotArea2 = new PHPExcel_Chart_PlotArea($layout2, array($series2));

$title2 = new PHPExcel_Chart_Title('Test Donut Chart');


//	Create the chart
$chart2 = new PHPExcel_Chart(
	'chart2',		// name
	$title2,		// title
	NULL,			// legend
	$plotArea2,		// plotArea
	true,			// plotVisibleOnly
	0,				// displayBlanksAs
	NULL,			// xAxisLabel
	NULL			// yAxisLabel		- Like Pie charts, Donut charts don't have a Y-Axis
);

//	Set the position where the chart should appear in the worksheet
$chart2->setTopLeftPosition('I7');
$chart2->setBottomRightPosition('P20');

//	Add the chart to the worksheet
$objWorksheet->addChart($chart2);


// Save Excel 2007 file
echo date('H:i:s') , " Write to Excel2007 format" , EOL;
$objWriter = PHPExcel_IOFactory::createWriter($objPHPExcel, 'Excel2007');
$objWriter->setIncludeCharts(TRUE);
$objWriter->save(str_replace('.php', '.xlsx', __FILE__));
echo date('H:i:s') , " File written to " , str_replace('.php', '.xlsx', pathinfo(__FILE__, PATHINFO_BASENAME)) , EOL;


// Echo memory peak usage
echo date('H:i:s') , " Peak memory usage: " , (memory_get_peak_usage(true) / 1024 / 1024) , " MB" , EOL;

// Echo done
echo date('H:i:s') , " Done writing file" , EOL;
echo 'File has been created in ' , getcwd() , EOL;<|MERGE_RESOLUTION|>--- conflicted
+++ resolved
@@ -87,11 +87,7 @@
 //	Build the dataseries
 $series1 = new PHPExcel_Chart_DataSeries(
 	PHPExcel_Chart_DataSeries::TYPE_PIECHART,				// plotType
-<<<<<<< HEAD
 	NULL,			                                        // plotGrouping
-=======
-	NULL,           							// plotGrouping
->>>>>>> 981eaabe
 	range(0, count($dataSeriesValues1)-1),					// plotOrder
 	$dataSeriesLabels1,										// plotLabel
 	$xAxisTickValues1,										// plotCategory
@@ -165,11 +161,7 @@
 //	Build the dataseries
 $series2 = new PHPExcel_Chart_DataSeries(
 	PHPExcel_Chart_DataSeries::TYPE_DONUTCHART,		// plotType
-<<<<<<< HEAD
-	NULL,			                                        // plotGrouping
-=======
-	NULL,							// plotGrouping
->>>>>>> 981eaabe
+	NULL,			                                // plotGrouping
 	range(0, count($dataSeriesValues2)-1),			// plotOrder
 	$dataSeriesLabels2,								// plotLabel
 	$xAxisTickValues2,								// plotCategory
