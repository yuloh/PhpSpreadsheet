<?php
/**
 * PHPExcel
 *
 * Copyright (c) 2006 - 2012 PHPExcel
 *
 * This library is free software; you can redistribute it and/or
 * modify it under the terms of the GNU Lesser General Public
 * License as published by the Free Software Foundation; either
 * version 2.1 of the License, or (at your option) any later version.
 *
 * This library is distributed in the hope that it will be useful,
 * but WITHOUT ANY WARRANTY; without even the implied warranty of
 * MERCHANTABILITY or FITNESS FOR A PARTICULAR PURPOSE.  See the GNU
 * Lesser General Public License for more details.
 *
 * You should have received a copy of the GNU Lesser General Public
 * License along with this library; if not, write to the Free Software
 * Foundation, Inc., 51 Franklin Street, Fifth Floor, Boston, MA  02110-1301  USA
 *
 * @category   PHPExcel
 * @package    PHPExcel
 * @copyright  Copyright (c) 2006 - 2012 PHPExcel (http://www.codeplex.com/PHPExcel)
 * @license    http://www.gnu.org/licenses/old-licenses/lgpl-2.1.txt    LGPL
 * @version    ##VERSION##, ##DATE##
 */


/** PHPExcel root directory */
if (!defined('PHPEXCEL_ROOT')) {
    define('PHPEXCEL_ROOT', dirname(__FILE__) . '/');
    require(PHPEXCEL_ROOT . 'PHPExcel/Autoloader.php');
}


/**
 * PHPExcel
 *
 * @category   PHPExcel
 * @package    PHPExcel
 * @copyright  Copyright (c) 2006 - 2012 PHPExcel (http://www.codeplex.com/PHPExcel)
 */
class PHPExcel
{
    /**
     * Unique ID
     *
     * @var string
     */
    private $_uniqueID;

    /**
     * Document properties
     *
     * @var PHPExcel_DocumentProperties
     */
    private $_properties;

    /**
     * Document security
     *
     * @var PHPExcel_DocumentSecurity
     */
    private $_security;

    /**
     * Collection of Worksheet objects
     *
     * @var PHPExcel_Worksheet[]
     */
    private $_workSheetCollection = array();

	/**
	 * Calculation Engine
	 *
	 * @var PHPExcel_Calculation
	 */
	private $_calculationEngine = NULL;

    /**
     * Active sheet index
     *
     * @var int
     */
    private $_activeSheetIndex = 0;

    /**
     * Named ranges
     *
     * @var PHPExcel_NamedRange[]
     */
    private $_namedRanges = array();

    /**
     * CellXf supervisor
     *
     * @var PHPExcel_Style
     */
    private $_cellXfSupervisor;

    /**
     * CellXf collection
     *
     * @var PHPExcel_Style[]
     */
    private $_cellXfCollection = array();

    /**
     * CellStyleXf collection
     *
     * @var PHPExcel_Style[]
     */
    private $_cellStyleXfCollection = array();

    /**
     * Create a new PHPExcel with one Worksheet
     */
    public function __construct()
    {
		$this->_uniqueID = uniqid();
		$this->_calculationEngine	= PHPExcel_Calculation::getInstance($this);

        // Initialise worksheet collection and add one worksheet
        $this->_workSheetCollection = array();
        $this->_workSheetCollection[] = new PHPExcel_Worksheet($this);
        $this->_activeSheetIndex = 0;

        // Create document properties
        $this->_properties = new PHPExcel_DocumentProperties();

        // Create document security
        $this->_security = new PHPExcel_DocumentSecurity();

        // Set named ranges
        $this->_namedRanges = array();

        // Create the cellXf supervisor
        $this->_cellXfSupervisor = new PHPExcel_Style(true);
        $this->_cellXfSupervisor->bindParent($this);

        // Create the default style
        $this->addCellXf(new PHPExcel_Style);
        $this->addCellStyleXf(new PHPExcel_Style);
    }

	/**
     * Destroy this workbook
     */
    public function __destruct() {
        PHPExcel_Calculation::unsetInstance($this);
        $this->disconnectWorksheets();
    }    //    function __destruct()

    /**
     * Disconnect all worksheets from this PHPExcel workbook object,
     *    typically so that the PHPExcel object can be unset
     *
     */
<<<<<<< HEAD
    public function disconnectWorksheets()
    {
=======
    public function disconnectWorksheets() {
>>>>>>> 245a1dc8
    	$worksheet = NULL;
        foreach($this->_workSheetCollection as $k => &$worksheet) {
            $worksheet->disconnectCells();
            $this->_workSheetCollection[$k] = null;
        }
        unset($worksheet);
        $this->_workSheetCollection = array();
    }

	/**
	 * Return the calculation engine for this worksheet
	 *
	 * @return PHPExcel_Calculation
	 */
	public function getCalculationEngine()
	{
		return $this->_calculationEngine;
	}	//	function getCellCacheController()

    /**
     * Code to execute when this worksheet is unset()
     *
     */
	function __destruct() {
		$this->disconnectWorksheets();
	}

    /**
     * Get properties
     *
     * @return PHPExcel_DocumentProperties
     */
    public function getProperties()
    {
        return $this->_properties;
    }

    /**
     * Set properties
     *
     * @param PHPExcel_DocumentProperties    $pValue
     */
    public function setProperties(PHPExcel_DocumentProperties $pValue)
    {
        $this->_properties = $pValue;
    }

    /**
     * Get security
     *
     * @return PHPExcel_DocumentSecurity
     */
    public function getSecurity()
    {
        return $this->_security;
    }

    /**
     * Set security
     *
     * @param PHPExcel_DocumentSecurity    $pValue
     */
    public function setSecurity(PHPExcel_DocumentSecurity $pValue)
    {
        $this->_security = $pValue;
    }

    /**
     * Get active sheet
     *
     * @return PHPExcel_Worksheet
     */
    public function getActiveSheet()
    {
        return $this->_workSheetCollection[$this->_activeSheetIndex];
    }

    /**
     * Create sheet and add it to this workbook
     *
     * @param  int|null $iSheetIndex Index where sheet should go (0,1,..., or null for last)
     * @return PHPExcel_Worksheet
     * @throws PHPExcel_Exception
     */
    public function createSheet($iSheetIndex = NULL)
    {
        $newSheet = new PHPExcel_Worksheet($this);
        $this->addSheet($newSheet, $iSheetIndex);
        return $newSheet;
    }

    /**
     * Check if a sheet with a specified name already exists
     *
     * @param  string $pSheetName  Name of the worksheet to check
     * @return boolean
     */
    public function sheetNameExists($pSheetName)
    {
        return ($this->getSheetByName($pSheetName) !== NULL);
    }

    /**
     * Add sheet
     *
     * @param  PHPExcel_Worksheet $pSheet
     * @param  int|null $iSheetIndex Index where sheet should go (0,1,..., or null for last)
     * @return PHPExcel_Worksheet
     * @throws PHPExcel_Exception
     */
    public function addSheet(PHPExcel_Worksheet $pSheet, $iSheetIndex = NULL)
    {
        if ($this->sheetNameExists($pSheet->getTitle())) {
            throw new PHPExcel_Exception(
            	"Workbook already contains a worksheet named '{$pSheet->getTitle()}'. Rename this worksheet first."
            );
        }

        if($iSheetIndex === NULL) {
            if ($this->_activeSheetIndex < 0) {
                $this->_activeSheetIndex = 0;
            }
            $this->_workSheetCollection[] = $pSheet;
        } else {
            // Insert the sheet at the requested index
            array_splice(
                $this->_workSheetCollection,
                $iSheetIndex,
                0,
                array($pSheet)
                );

            // Adjust active sheet index if necessary
            if ($this->_activeSheetIndex >= $iSheetIndex) {
                ++$this->_activeSheetIndex;
            }
        }
        return $pSheet;
    }

    /**
     * Remove sheet by index
     *
     * @param  int $pIndex Active sheet index
     * @throws PHPExcel_Exception
     */
    public function removeSheetByIndex($pIndex = 0)
    {

        $numSheets = count($this->_workSheetCollection);

        if ($pIndex > $numSheets - 1) {
            throw new PHPExcel_Exception(
            	"You tried to remove a sheet by the out of bounds index: {$pIndex}. The actual number of sheets is {$numSheets}."
            );
        } else {
            array_splice($this->_workSheetCollection, $pIndex, 1);
        }
        // Adjust active sheet index if necessary
        if (($this->_activeSheetIndex >= $pIndex) &&
            ($pIndex > count($this->_workSheetCollection) - 1)) {
            --$this->_activeSheetIndex;
        }

    }

    /**
     * Get sheet by index
     *
     * @param  int $pIndex Sheet index
     * @return PHPExcel_Worksheet
     * @throws PHPExcel_Exception
     */
    public function getSheet($pIndex = 0)
    {

        $numSheets = count($this->_workSheetCollection);

        if ($pIndex > $numSheets - 1) {
            throw new PHPExcel_Exception(
            	"Your requested sheet index: {$pIndex} is out of bounds. The actual number of sheets is {$numSheets}."
           	);
        } else {
            return $this->_workSheetCollection[$pIndex];
        }
    }

    /**
     * Get all sheets
     *
     * @return PHPExcel_Worksheet[]
     */
    public function getAllSheets()
    {
        return $this->_workSheetCollection;
    }

    /**
     * Get sheet by name
     *
     * @param  string $pName Sheet name
     * @return PHPExcel_Worksheet
     */
    public function getSheetByName($pName = '')
    {
        $worksheetCount = count($this->_workSheetCollection);
        for ($i = 0; $i < $worksheetCount; ++$i) {
            if ($this->_workSheetCollection[$i]->getTitle() === $pName) {
                return $this->_workSheetCollection[$i];
            }
        }

        return NULL;
    }

    /**
     * Get index for sheet
     *
     * @param  PHPExcel_Worksheet $pSheet
     * @return Sheet index
     * @throws PHPExcel_Exception
     */
    public function getIndex(PHPExcel_Worksheet $pSheet)
    {
        foreach ($this->_workSheetCollection as $key => $value) {
            if ($value->getHashCode() == $pSheet->getHashCode()) {
                return $key;
            }
        }

        throw new PHPExcel_Exception("Sheet does not exist.");
    }

    /**
     * Set index for sheet by sheet name.
     *
     * @param  string $sheetName Sheet name to modify index for
     * @param  int $newIndex New index for the sheet
     * @return New sheet index
     * @throws PHPExcel_Exception
     */
    public function setIndexByName($sheetName, $newIndex)
    {
        $oldIndex = $this->getIndex($this->getSheetByName($sheetName));
        $pSheet = array_splice(
            $this->_workSheetCollection,
            $oldIndex,
            1
        );
        array_splice(
            $this->_workSheetCollection,
            $newIndex,
            0,
            $pSheet
        );
        return $newIndex;
    }

    /**
     * Get sheet count
     *
     * @return int
     */
    public function getSheetCount()
    {
        return count($this->_workSheetCollection);
    }

    /**
     * Get active sheet index
     *
     * @return int Active sheet index
     */
    public function getActiveSheetIndex()
    {
        return $this->_activeSheetIndex;
    }

    /**
     * Set active sheet index
     *
     * @param  int $pIndex Active sheet index
     * @throws PHPExcel_Exception
     * @return PHPExcel_Worksheet
     */
    public function setActiveSheetIndex($pIndex = 0)
    {
    		$numSheets = count($this->_workSheetCollection);

        if ($pIndex > $numSheets - 1) {
            throw new PHPExcel_Exception(
            	"You tried to set a sheet active by the out of bounds index: {$pIndex}. The actual number of sheets is {$numSheets}."
            );
        } else {
            $this->_activeSheetIndex = $pIndex;
        }
        return $this->getActiveSheet();
    }

    /**
     * Set active sheet index by name
     *
     * @param  string $pValue Sheet title
     * @return PHPExcel_Worksheet
     * @throws PHPExcel_Exception
     */
    public function setActiveSheetIndexByName($pValue = '')
    {
        if (($worksheet = $this->getSheetByName($pValue)) instanceof PHPExcel_Worksheet) {
            $this->setActiveSheetIndex($this->getIndex($worksheet));
            return $worksheet;
        }

        throw new PHPExcel_Exception('Workbook does not contain sheet:' . $pValue);
    }

    /**
     * Get sheet names
     *
     * @return string[]
     */
    public function getSheetNames()
    {
        $returnValue = array();
        $worksheetCount = $this->getSheetCount();
        for ($i = 0; $i < $worksheetCount; ++$i) {
            $returnValue[] = $this->getSheet($i)->getTitle();
        }

        return $returnValue;
    }

    /**
     * Add external sheet
     *
     * @param  PHPExcel_Worksheet $pSheet External sheet to add
     * @param  int|null $iSheetIndex Index where sheet should go (0,1,..., or null for last)
     * @throws PHPExcel_Exception
     * @return PHPExcel_Worksheet
     */
    public function addExternalSheet(PHPExcel_Worksheet $pSheet, $iSheetIndex = null) {
        if ($this->sheetNameExists($pSheet->getTitle())) {
            throw new PHPExcel_Exception("Workbook already contains a worksheet named '{$pSheet->getTitle()}'. Rename the external sheet first.");
        }

        // count how many cellXfs there are in this workbook currently, we will need this below
        $countCellXfs = count($this->_cellXfCollection);

        // copy all the shared cellXfs from the external workbook and append them to the current
        foreach ($pSheet->getParent()->getCellXfCollection() as $cellXf) {
            $this->addCellXf(clone $cellXf);
        }

        // move sheet to this workbook
        $pSheet->rebindParent($this);

        // update the cellXfs
        foreach ($pSheet->getCellCollection(false) as $cellID) {
            $cell = $pSheet->getCell($cellID);
            $cell->setXfIndex( $cell->getXfIndex() + $countCellXfs );
        }

        return $this->addSheet($pSheet, $iSheetIndex);
    }

    /**
     * Get named ranges
     *
     * @return PHPExcel_NamedRange[]
     */
    public function getNamedRanges() {
        return $this->_namedRanges;
    }

    /**
     * Add named range
     *
     * @param  PHPExcel_NamedRange $namedRange
     * @return PHPExcel
     */
    public function addNamedRange(PHPExcel_NamedRange $namedRange) {
        if ($namedRange->getScope() == null) {
            // global scope
            $this->_namedRanges[$namedRange->getName()] = $namedRange;
        } else {
            // local scope
            $this->_namedRanges[$namedRange->getScope()->getTitle().'!'.$namedRange->getName()] = $namedRange;
        }
        return true;
    }

    /**
     * Get named range
     *
     * @param  string $namedRange
     * @param  PHPExcel_Worksheet|null $pSheet Scope. Use null for global scope
     * @return PHPExcel_NamedRange|null
     */
    public function getNamedRange($namedRange, PHPExcel_Worksheet $pSheet = null) {
        $returnValue = null;

        if ($namedRange != '' && ($namedRange !== NULL)) {
            // first look for global defined name
            if (isset($this->_namedRanges[$namedRange])) {
                $returnValue = $this->_namedRanges[$namedRange];
            }

            // then look for local defined name (has priority over global defined name if both names exist)
            if (($pSheet !== NULL) && isset($this->_namedRanges[$pSheet->getTitle() . '!' . $namedRange])) {
                $returnValue = $this->_namedRanges[$pSheet->getTitle() . '!' . $namedRange];
            }
        }

        return $returnValue;
    }

    /**
     * Remove named range
     *
     * @param  string  $namedRange
     * @param  PHPExcel_Worksheet|null  $pSheet  Scope: use null for global scope.
     * @return PHPExcel
     */
    public function removeNamedRange($namedRange, PHPExcel_Worksheet $pSheet = null) {
        if ($pSheet === NULL) {
            if (isset($this->_namedRanges[$namedRange])) {
                unset($this->_namedRanges[$namedRange]);
            }
        } else {
            if (isset($this->_namedRanges[$pSheet->getTitle() . '!' . $namedRange])) {
                unset($this->_namedRanges[$pSheet->getTitle() . '!' . $namedRange]);
            }
        }
        return $this;
    }

    /**
     * Get worksheet iterator
     *
     * @return PHPExcel_WorksheetIterator
     */
    public function getWorksheetIterator() {
        return new PHPExcel_WorksheetIterator($this);
    }

    /**
     * Copy workbook (!= clone!)
     *
     * @return PHPExcel
     */
    public function copy() {
        $copied = clone $this;

        $worksheetCount = count($this->_workSheetCollection);
        for ($i = 0; $i < $worksheetCount; ++$i) {
            $this->_workSheetCollection[$i] = $this->_workSheetCollection[$i]->copy();
            $this->_workSheetCollection[$i]->rebindParent($this);
        }

        return $copied;
    }

    /**
     * Implement PHP __clone to create a deep clone, not just a shallow copy.
     */
    public function __clone() {
        foreach($this as $key => $val) {
            if (is_object($val) || (is_array($val))) {
                $this->{$key} = unserialize(serialize($val));
            }
        }
    }

    /**
     * Get the workbook collection of cellXfs
     *
     * @return PHPExcel_Style[]
     */
    public function getCellXfCollection()
    {
        return $this->_cellXfCollection;
    }

    /**
     * Get cellXf by index
     *
     * @param  int $pIndex
     * @return PHPExcel_Style
     */
    public function getCellXfByIndex($pIndex = 0)
    {
        return $this->_cellXfCollection[$pIndex];
    }

    /**
     * Get cellXf by hash code
     *
     * @param  string $pValue
     * @return PHPExcel_Style|false
     */
    public function getCellXfByHashCode($pValue = '')
    {
        foreach ($this->_cellXfCollection as $cellXf) {
            if ($cellXf->getHashCode() == $pValue) {
                return $cellXf;
            }
        }
        return false;
    }

    /**
     * Check if style exists in style collection
     *
     * @param  PHPExcel_Style $style
     * @return boolean
     */
    public function cellXfExists($pCellStyle = null)
    {
        return in_array($pCellStyle, $this->_cellXfCollection, true);
    }

    /**
     * Get default style
     *
     * @return PHPExcel_Style
     * @throws PHPExcel_Exception
     */
    public function getDefaultStyle()
    {
        if (isset($this->_cellXfCollection[0])) {
            return $this->_cellXfCollection[0];
        }
        throw new PHPExcel_Exception('No default style found for this workbook');
    }

    /**
     * Add a cellXf to the workbook
     *
     * @param PHPExcel_Style $style
     */
    public function addCellXf(PHPExcel_Style $style)
    {
        $this->_cellXfCollection[] = $style;
        $style->setIndex(count($this->_cellXfCollection) - 1);
    }

    /**
     * Remove cellXf by index. It is ensured that all cells get their xf index updated.
     *
     * @param  int $pIndex Index to cellXf
     * @throws PHPExcel_Exception
     */
    public function removeCellXfByIndex($pIndex = 0)
    {
        if ($pIndex > count($this->_cellXfCollection) - 1) {
            throw new PHPExcel_Exception("CellXf index is out of bounds.");
        } else {
            // first remove the cellXf
            array_splice($this->_cellXfCollection, $pIndex, 1);

            // then update cellXf indexes for cells
            foreach ($this->_workSheetCollection as $worksheet) {
                foreach ($worksheet->getCellCollection(false) as $cellID) {
                    $cell = $worksheet->getCell($cellID);
                    $xfIndex = $cell->getXfIndex();
                    if ($xfIndex > $pIndex ) {
                        // decrease xf index by 1
                        $cell->setXfIndex($xfIndex - 1);
                    } else if ($xfIndex == $pIndex) {
                        // set to default xf index 0
                        $cell->setXfIndex(0);
                    }
                }
            }
        }
    }

    /**
     * Get the cellXf supervisor
     *
     * @return PHPExcel_Style
     */
    public function getCellXfSupervisor()
    {
        return $this->_cellXfSupervisor;
    }

    /**
     * Get the workbook collection of cellStyleXfs
     *
     * @return PHPExcel_Style[]
     */
    public function getCellStyleXfCollection()
    {
        return $this->_cellStyleXfCollection;
    }

    /**
     * Get cellStyleXf by index
     *
     * @param  int $pIndex
     * @return PHPExcel_Style
     */
    public function getCellStyleXfByIndex($pIndex = 0)
    {
        return $this->_cellStyleXfCollection[$pIndex];
    }

    /**
     * Get cellStyleXf by hash code
     *
     * @param  string $pValue
     * @return PHPExcel_Style|false
     */
    public function getCellStyleXfByHashCode($pValue = '')
    {
        foreach ($this->_cellXfStyleCollection as $cellStyleXf) {
            if ($cellStyleXf->getHashCode() == $pValue) {
                return $cellStyleXf;
            }
        }
        return false;
    }

    /**
     * Add a cellStyleXf to the workbook
     *
     * @param PHPExcel_Style $pStyle
     */
    public function addCellStyleXf(PHPExcel_Style $pStyle)
    {
        $this->_cellStyleXfCollection[] = $pStyle;
        $pStyle->setIndex(count($this->_cellStyleXfCollection) - 1);
    }

    /**
     * Remove cellStyleXf by index
     *
     * @param int $pIndex
     * @throws PHPExcel_Exception
     */
    public function removeCellStyleXfByIndex($pIndex = 0)
    {
        if ($pIndex > count($this->_cellStyleXfCollection) - 1) {
            throw new PHPExcel_Exception("CellStyleXf index is out of bounds.");
        } else {
            array_splice($this->_cellStyleXfCollection, $pIndex, 1);
        }
    }

    /**
     * Eliminate all unneeded cellXf and afterwards update the xfIndex for all cells
     * and columns in the workbook
     */
    public function garbageCollect()
    {
        // how many references are there to each cellXf ?
        $countReferencesCellXf = array();
        foreach ($this->_cellXfCollection as $index => $cellXf) {
            $countReferencesCellXf[$index] = 0;
        }

        foreach ($this->getWorksheetIterator() as $sheet) {

            // from cells
            foreach ($sheet->getCellCollection(false) as $cellID) {
                $cell = $sheet->getCell($cellID);
                ++$countReferencesCellXf[$cell->getXfIndex()];
            }

            // from row dimensions
            foreach ($sheet->getRowDimensions() as $rowDimension) {
                if ($rowDimension->getXfIndex() !== null) {
                    ++$countReferencesCellXf[$rowDimension->getXfIndex()];
                }
            }

            // from column dimensions
            foreach ($sheet->getColumnDimensions() as $columnDimension) {
                ++$countReferencesCellXf[$columnDimension->getXfIndex()];
            }
        }

        // remove cellXfs without references and create mapping so we can update xfIndex
        // for all cells and columns
        $countNeededCellXfs = 0;
        foreach ($this->_cellXfCollection as $index => $cellXf) {
            if ($countReferencesCellXf[$index] > 0 || $index == 0) { // we must never remove the first cellXf
                ++$countNeededCellXfs;
            } else {
                unset($this->_cellXfCollection[$index]);
            }
            $map[$index] = $countNeededCellXfs - 1;
        }
        $this->_cellXfCollection = array_values($this->_cellXfCollection);

        // update the index for all cellXfs
        foreach ($this->_cellXfCollection as $i => $cellXf) {
            $cellXf->setIndex($i);
        }

        // make sure there is always at least one cellXf (there should be)
        if (empty($this->_cellXfCollection)) {
            $this->_cellXfCollection[] = new PHPExcel_Style();
        }

        // update the xfIndex for all cells, row dimensions, column dimensions
        foreach ($this->getWorksheetIterator() as $sheet) {

            // for all cells
            foreach ($sheet->getCellCollection(false) as $cellID) {
                $cell = $sheet->getCell($cellID);
                $cell->setXfIndex( $map[$cell->getXfIndex()] );
            }

            // for all row dimensions
            foreach ($sheet->getRowDimensions() as $rowDimension) {
                if ($rowDimension->getXfIndex() !== null) {
                    $rowDimension->setXfIndex( $map[$rowDimension->getXfIndex()] );
                }
            }

            // for all column dimensions
            foreach ($sheet->getColumnDimensions() as $columnDimension) {
                $columnDimension->setXfIndex( $map[$columnDimension->getXfIndex()] );
            }

        	// also do garbage collection for all the sheets
            $sheet->garbageCollect();
        }
    }

    public function getID() {
        return $this->_uniqueID;
    }

}<|MERGE_RESOLUTION|>--- conflicted
+++ resolved
@@ -156,12 +156,8 @@
      *    typically so that the PHPExcel object can be unset
      *
      */
-<<<<<<< HEAD
     public function disconnectWorksheets()
     {
-=======
-    public function disconnectWorksheets() {
->>>>>>> 245a1dc8
     	$worksheet = NULL;
         foreach($this->_workSheetCollection as $k => &$worksheet) {
             $worksheet->disconnectCells();
