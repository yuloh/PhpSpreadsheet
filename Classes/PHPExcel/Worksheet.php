<?php
/**
 * PHPExcel
 *
 * Copyright (c) 2006 - 2012 PHPExcel
 *
 * This library is free software; you can redistribute it and/or
 * modify it under the terms of the GNU Lesser General Public
 * License as published by the Free Software Foundation; either
 * version 2.1 of the License, or (at your option) any later version.
 *
 * This library is distributed in the hope that it will be useful,
 * but WITHOUT ANY WARRANTY; without even the implied warranty of
 * MERCHANTABILITY or FITNESS FOR A PARTICULAR PURPOSE.  See the GNU
 * Lesser General Public License for more details.
 *
 * You should have received a copy of the GNU Lesser General Public
 * License along with this library; if not, write to the Free Software
 * Foundation, Inc., 51 Franklin Street, Fifth Floor, Boston, MA  02110-1301  USA
 *
 * @category   PHPExcel
 * @package    PHPExcel_Worksheet
 * @copyright  Copyright (c) 2006 - 2012 PHPExcel (http://www.codeplex.com/PHPExcel)
 * @license    http://www.gnu.org/licenses/old-licenses/lgpl-2.1.txt    LGPL
 * @version    ##VERSION##, ##DATE##
 */


/**
 * PHPExcel_Worksheet
 *
 * @category   PHPExcel
 * @package    PHPExcel_Worksheet
 * @copyright  Copyright (c) 2006 - 2012 PHPExcel (http://www.codeplex.com/PHPExcel)
 */
class PHPExcel_Worksheet implements PHPExcel_IComparable
{
    /* Break types */
    const BREAK_NONE    = 0;
    const BREAK_ROW        = 1;
    const BREAK_COLUMN    = 2;

    /* Sheet state */
    const SHEETSTATE_VISIBLE    = 'visible';
    const SHEETSTATE_HIDDEN    = 'hidden';
    const SHEETSTATE_VERYHIDDEN = 'veryHidden';

    /**
     * Invalid characters in sheet title
     *
     * @var array
     */
    private static $_invalidCharacters = array('*', ':', '/', '\\', '?', '[', ']');

    /**
     * Parent spreadsheet
     *
     * @var PHPExcel
     */
    private $_parent;

    /**
     * Cacheable collection of cells
     *
     * @var PHPExcel_CachedObjectStorage_xxx
     */
    private $_cellCollection = null;

    /**
     * Collection of row dimensions
     *
     * @var PHPExcel_Worksheet_RowDimension[]
     */
    private $_rowDimensions = array();

    /**
     * Default row dimension
     *
     * @var PHPExcel_Worksheet_RowDimension
     */
    private $_defaultRowDimension = null;

    /**
     * Collection of column dimensions
     *
     * @var PHPExcel_Worksheet_ColumnDimension[]
     */
    private $_columnDimensions = array();

    /**
     * Default column dimension
     *
     * @var PHPExcel_Worksheet_ColumnDimension
     */
    private $_defaultColumnDimension = null;

    /**
     * Collection of drawings
     *
     * @var PHPExcel_Worksheet_BaseDrawing[]
     */
    private $_drawingCollection = null;

    /**
     * Collection of Chart objects
     *
     * @var PHPExcel_Chart[]
     */
    private $_chartCollection = array();

    /**
     * Worksheet title
     *
     * @var string
     */
    private $_title;

    /**
     * Sheet state
     *
     * @var string
     */
    private $_sheetState;

    /**
     * Page setup
     *
     * @var PHPExcel_Worksheet_PageSetup
     */
    private $_pageSetup;

    /**
     * Page margins
     *
     * @var PHPExcel_Worksheet_PageMargins
     */
    private $_pageMargins;

    /**
     * Page header/footer
     *
     * @var PHPExcel_Worksheet_HeaderFooter
     */
    private $_headerFooter;

    /**
     * Sheet view
     *
     * @var PHPExcel_Worksheet_SheetView
     */
    private $_sheetView;

    /**
     * Protection
     *
     * @var PHPExcel_Worksheet_Protection
     */
    private $_protection;

    /**
     * Collection of styles
     *
     * @var PHPExcel_Style[]
     */
    private $_styles = array();

    /**
     * Conditional styles. Indexed by cell coordinate, e.g. 'A1'
     *
     * @var array
     */
    private $_conditionalStylesCollection = array();

    /**
     * Is the current cell collection sorted already?
     *
     * @var boolean
     */
    private $_cellCollectionIsSorted = false;

    /**
     * Collection of breaks
     *
     * @var array
     */
    private $_breaks = array();

    /**
     * Collection of merged cell ranges
     *
     * @var array
     */
    private $_mergeCells = array();

    /**
     * Collection of protected cell ranges
     *
     * @var array
     */
    private $_protectedCells = array();

    /**
     * Autofilter Range and selection
     *
     * @var PHPExcel_Worksheet_AutoFilter
     */
    private $_autoFilter = null;

    /**
     * Freeze pane
     *
     * @var string
     */
    private $_freezePane = '';

    /**
     * Show gridlines?
     *
     * @var boolean
     */
    private $_showGridlines = true;

    /**
    * Print gridlines?
    *
    * @var boolean
    */
    private $_printGridlines = false;

    /**
    * Show row and column headers?
    *
    * @var boolean
    */
    private $_showRowColHeaders = true;

    /**
     * Show summary below? (Row/Column outline)
     *
     * @var boolean
     */
    private $_showSummaryBelow = true;

    /**
     * Show summary right? (Row/Column outline)
     *
     * @var boolean
     */
    private $_showSummaryRight = true;

    /**
     * Collection of comments
     *
     * @var PHPExcel_Comment[]
     */
    private $_comments = array();

    /**
     * Active cell. (Only one!)
     *
     * @var string
     */
    private $_activeCell = 'A1';

    /**
     * Selected cells
     *
     * @var string
     */
    private $_selectedCells = 'A1';

    /**
     * Cached highest column
     *
     * @var string
     */
    private $_cachedHighestColumn = 'A';

    /**
     * Cached highest row
     *
     * @var int
     */
    private $_cachedHighestRow = 1;

    /**
     * Right-to-left?
     *
     * @var boolean
     */
    private $_rightToLeft = false;

    /**
     * Hyperlinks. Indexed by cell coordinate, e.g. 'A1'
     *
     * @var array
     */
    private $_hyperlinkCollection = array();

    /**
     * Data validation objects. Indexed by cell coordinate, e.g. 'A1'
     *
     * @var array
     */
    private $_dataValidationCollection = array();

    /**
     * Tab color
     *
     * @var PHPExcel_Style_Color
     */
    private $_tabColor;

    /**
     * Dirty flag
     *
     * @var boolean
     */
    private $_dirty    = true;

    /**
     * Hash
     *
     * @var string
     */
    private $_hash    = null;

    /**
     * Create a new worksheet
     *
     * @param PHPExcel        $pParent
     * @param string        $pTitle
     */
    public function __construct(PHPExcel $pParent = null, $pTitle = 'Worksheet')
    {
        // Set parent and title
        $this->_parent = $pParent;
        $this->setTitle($pTitle, FALSE);
        $this->setSheetState(PHPExcel_Worksheet::SHEETSTATE_VISIBLE);

        $this->_cellCollection        = PHPExcel_CachedObjectStorageFactory::getInstance($this);

        // Set page setup
        $this->_pageSetup            = new PHPExcel_Worksheet_PageSetup();

        // Set page margins
        $this->_pageMargins         = new PHPExcel_Worksheet_PageMargins();

        // Set page header/footer
        $this->_headerFooter        = new PHPExcel_Worksheet_HeaderFooter();

        // Set sheet view
        $this->_sheetView            = new PHPExcel_Worksheet_SheetView();

        // Drawing collection
        $this->_drawingCollection    = new ArrayObject();

        // Chart collection
        $this->_chartCollection     = new ArrayObject();

        // Protection
        $this->_protection            = new PHPExcel_Worksheet_Protection();

        // Default row dimension
        $this->_defaultRowDimension = new PHPExcel_Worksheet_RowDimension(null);

        // Default column dimension
        $this->_defaultColumnDimension    = new PHPExcel_Worksheet_ColumnDimension(null);

        $this->_autoFilter            = new PHPExcel_Worksheet_AutoFilter(null, $this);
    }


    /**
     * Disconnect all cells from this PHPExcel_Worksheet object,
     *    typically so that the worksheet object can be unset
     *
     */
<<<<<<< HEAD
	public function disconnectCells() {
        $this->_cellCollection->unsetWorksheetCells();
        $this->_cellCollection = NULL;

=======
    public function disconnectCells()
    {
    	if ( $this->_cellCollection != null ){
            $this->_cellCollection->unsetWorksheetCells();
            $this->_cellCollection = null;
    	}
>>>>>>> a49b3c48
        //    detach ourself from the workbook, so that it can then delete this worksheet successfully
        $this->_parent = null;
    }

    /**
     * Code to execute when this worksheet is unset()
     *
     */
	function __destruct() {
		if ($this->_cellCollection !== null) {
			$this->disconnectCells();
		}
		PHPExcel_Calculation::getInstance($this->_parent)
		    ->clearCalculationCacheForWorksheet($this->_title);
	}

   /**
     * Return the cache controller for the cell collection
     *
     * @return PHPExcel_CachedObjectStorage_xxx
     */
	public function getCellCacheController() {
        return $this->_cellCollection;
    }    //    function getCellCacheController()


    /**
     * Get array of invalid characters for sheet title
     *
     * @return array
     */
    public static function getInvalidCharacters()
    {
        return self::$_invalidCharacters;
    }

    /**
     * Check sheet title for valid Excel syntax
     *
     * @param string $pValue The string to check
     * @return string The valid string
     * @throws PHPExcel_Exception
     */
    private static function _checkSheetTitle($pValue)
    {
        // Some of the printable ASCII characters are invalid:  * : / \ ? [ ]
        if (str_replace(self::$_invalidCharacters, '', $pValue) !== $pValue) {
            throw new PHPExcel_Exception('Invalid character found in sheet title');
        }

        // Maximum 31 characters allowed for sheet title
        if (PHPExcel_Shared_String::CountCharacters($pValue) > 31) {
            throw new PHPExcel_Exception('Maximum 31 characters allowed in sheet title.');
        }

        return $pValue;
    }

    /**
     * Get collection of cells
     *
     * @param boolean $pSorted Also sort the cell collection?
     * @return PHPExcel_Cell[]
     */
    public function getCellCollection($pSorted = true)
    {
        if ($pSorted) {
            // Re-order cell collection
            return $this->sortCellCollection();
        }
        if ($this->_cellCollection !== null) {
            return $this->_cellCollection->getCellList();
        }
        return array();
    }

    /**
     * Sort collection of cells
     *
     * @return PHPExcel_Worksheet
     */
    public function sortCellCollection()
    {
        if ($this->_cellCollection !== null) {
            return $this->_cellCollection->getSortedCellList();
        }
        return array();
    }

    /**
     * Get collection of row dimensions
     *
     * @return PHPExcel_Worksheet_RowDimension[]
     */
    public function getRowDimensions()
    {
        return $this->_rowDimensions;
    }

    /**
     * Get default row dimension
     *
     * @return PHPExcel_Worksheet_RowDimension
     */
    public function getDefaultRowDimension()
    {
        return $this->_defaultRowDimension;
    }

    /**
     * Get collection of column dimensions
     *
     * @return PHPExcel_Worksheet_ColumnDimension[]
     */
    public function getColumnDimensions()
    {
        return $this->_columnDimensions;
    }

    /**
     * Get default column dimension
     *
     * @return PHPExcel_Worksheet_ColumnDimension
     */
    public function getDefaultColumnDimension()
    {
        return $this->_defaultColumnDimension;
    }

    /**
     * Get collection of drawings
     *
     * @return PHPExcel_Worksheet_BaseDrawing[]
     */
    public function getDrawingCollection()
    {
        return $this->_drawingCollection;
    }

    /**
     * Get collection of charts
     *
     * @return PHPExcel_Chart[]
     */
    public function getChartCollection()
    {
        return $this->_chartCollection;
    }

    /**
     * Add chart
     *
     * @param PHPExcel_Chart $pChart
     * @param int|null $iChartIndex Index where chart should go (0,1,..., or null for last)
     * @return PHPExcel_Chart
     */
    public function addChart(PHPExcel_Chart $pChart = null, $iChartIndex = null)
    {
        $pChart->setWorksheet($this);
        if (is_null($iChartIndex)) {
            $this->_chartCollection[] = $pChart;
        } else {
            // Insert the chart at the requested index
            array_splice($this->_chartCollection, $iChartIndex, 0, array($pChart));
        }

        return $pChart;
    }

    /**
     * Return the count of charts on this worksheet
     *
     * @return int        The number of charts
     */
    public function getChartCount()
    {
        return count($this->_chartCollection);
    }

    /**
     * Get a chart by its index position
     *
     * @param string $index Chart index position
     * @return false|PHPExcel_Chart
     * @throws PHPExcel_Exception
     */
    public function getChartByIndex($index = null)
    {
        $chartCount = count($this->_chartCollection);
        if ($chartCount == 0) {
            return false;
        }
        if (is_null($index)) {
            $index = --$chartCount;
        }
        if (!isset($this->_chartCollection[$index])) {
            return false;
        }

        return $this->_chartCollection[$index];
    }

    /**
     * Return an array of the names of charts on this worksheet
     *
     * @return string[] The names of charts
     * @throws PHPExcel_Exception
     */
    public function getChartNames()
    {
        $chartNames = array();
        foreach($this->_chartCollection as $chart) {
            $chartNames[] = $chart->getName();
        }
        return $chartNames;
    }

    /**
     * Get a chart by name
     *
     * @param string $chartName Chart name
     * @return false|PHPExcel_Chart
     * @throws PHPExcel_Exception
     */
    public function getChartByName($chartName = '')
    {
        $chartCount = count($this->_chartCollection);
        if ($chartCount == 0) {
            return false;
        }
        foreach($this->_chartCollection as $index => $chart) {
            if ($chart->getName() == $chartName) {
                return $this->_chartCollection[$index];
            }
        }
        return false;
    }

    /**
     * Refresh column dimensions
     *
     * @return PHPExcel_Worksheet
     */
    public function refreshColumnDimensions()
    {
        $currentColumnDimensions = $this->getColumnDimensions();
        $newColumnDimensions = array();

        foreach ($currentColumnDimensions as $objColumnDimension) {
            $newColumnDimensions[$objColumnDimension->getColumnIndex()] = $objColumnDimension;
        }

        $this->_columnDimensions = $newColumnDimensions;

        return $this;
    }

    /**
     * Refresh row dimensions
     *
     * @return PHPExcel_Worksheet
     */
    public function refreshRowDimensions()
    {
        $currentRowDimensions = $this->getRowDimensions();
        $newRowDimensions = array();

        foreach ($currentRowDimensions as $objRowDimension) {
            $newRowDimensions[$objRowDimension->getRowIndex()] = $objRowDimension;
        }

        $this->_rowDimensions = $newRowDimensions;

        return $this;
    }

    /**
     * Calculate worksheet dimension
     *
     * @return string  String containing the dimension of this worksheet
     */
    public function calculateWorksheetDimension()
    {
        // Return
        return 'A1' . ':' .  $this->getHighestColumn() . $this->getHighestRow();
    }

    /**
     * Calculate worksheet data dimension
     *
     * @return string  String containing the dimension of this worksheet that actually contain data
     */
    public function calculateWorksheetDataDimension()
    {
        // Return
        return 'A1' . ':' .  $this->getHighestDataColumn() . $this->getHighestDataRow();
    }

    /**
     * Calculate widths for auto-size columns
     *
     * @param  boolean  $calculateMergeCells  Calculate merge cell width
     * @return PHPExcel_Worksheet;
     */
    public function calculateColumnWidths($calculateMergeCells = false)
    {
        // initialize $autoSizes array
        $autoSizes = array();
        foreach ($this->getColumnDimensions() as $colDimension) {
            if ($colDimension->getAutoSize()) {
                $autoSizes[$colDimension->getColumnIndex()] = -1;
            }
        }

        // There is only something to do if there are some auto-size columns
        if (!empty($autoSizes)) {

            // build list of cells references that participate in a merge
            $isMergeCell = array();
            foreach ($this->getMergeCells() as $cells) {
                foreach (PHPExcel_Cell::extractAllCellReferencesInRange($cells) as $cellReference) {
                    $isMergeCell[$cellReference] = true;
                }
            }

            // loop through all cells in the worksheet
            foreach ($this->getCellCollection(false) as $cellID) {
                $cell = $this->getCell($cellID);
				if (isset($autoSizes[$this->_cellCollection->getCurrentColumn()])) {
                    // Determine width if cell does not participate in a merge
					if (!isset($isMergeCell[$this->_cellCollection->getCurrentAddress()])) {
                        // Calculated value
                        // To formatted string
						$cellValue = PHPExcel_Style_NumberFormat::toFormattedString(
							$cell->getCalculatedValue(),
							$this->getParent()->getCellXfByIndex($cell->getXfIndex())->getNumberFormat()->getFormatCode()
						);

						$autoSizes[$this->_cellCollection->getCurrentColumn()] = max(
							(float) $autoSizes[$this->_cellCollection->getCurrentColumn()],
                            (float)PHPExcel_Shared_Font::calculateColumnWidth(
								$this->getParent()->getCellXfByIndex($cell->getXfIndex())->getFont(),
                                $cellValue,
								$this->getParent()->getCellXfByIndex($cell->getXfIndex())->getAlignment()->getTextRotation(),
                                $this->getDefaultStyle()->getFont()
                            )
                        );
                    }
                }
            }

            // adjust column widths
            foreach ($autoSizes as $columnIndex => $width) {
                if ($width == -1) $width = $this->getDefaultColumnDimension()->getWidth();
                $this->getColumnDimension($columnIndex)->setWidth($width);
            }
        }

        return $this;
    }

    /**
     * Get parent
     *
     * @return PHPExcel
     */
	public function getParent() {
        return $this->_parent;
    }

    /**
     * Re-bind parent
     *
     * @param PHPExcel $parent
     * @return PHPExcel_Worksheet
     */
	public function rebindParent(PHPExcel $parent) {
        $namedRanges = $this->_parent->getNamedRanges();
        foreach ($namedRanges as $namedRange) {
            $parent->addNamedRange($namedRange);
        }

        $this->_parent->removeSheetByIndex(
            $this->_parent->getIndex($this)
        );
        $this->_parent = $parent;

        return $this;
    }

    /**
     * Get title
     *
     * @return string
     */
    public function getTitle()
    {
        return $this->_title;
    }

    /**
     * Set title
     *
     * @param string $pValue String containing the dimension of this worksheet
     * @param string $updateFormulaCellReferences boolean Flag indicating whether cell references in formulae should
     *        	be updated to reflect the new sheet name.
     *          This should be left as the default true, unless you are
     *          certain that no formula cells on any worksheet contain
     *          references to this worksheet
     * @return PHPExcel_Worksheet
     */
    public function setTitle($pValue = 'Worksheet', $updateFormulaCellReferences = true)
    {
        // Is this a 'rename' or not?
        if ($this->getTitle() == $pValue) {
            return $this;
        }

        // Syntax check
        self::_checkSheetTitle($pValue);

        // Old title
        $oldTitle = $this->getTitle();

        if ($this->_parent) {
            // Is there already such sheet name?
			if ($this->_parent->sheetNameExists($pValue)) {
                // Use name, but append with lowest possible integer

                if (PHPExcel_Shared_String::CountCharacters($pValue) > 29) {
                    $pValue = PHPExcel_Shared_String::Substring($pValue,0,29);
                }
                $i = 1;
				while ($this->_parent->sheetNameExists($pValue . ' ' . $i)) {
                    ++$i;
                    if ($i == 10) {
                        if (PHPExcel_Shared_String::CountCharacters($pValue) > 28) {
                            $pValue = PHPExcel_Shared_String::Substring($pValue,0,28);
                        }
                    } elseif ($i == 100) {
                        if (PHPExcel_Shared_String::CountCharacters($pValue) > 27) {
                            $pValue = PHPExcel_Shared_String::Substring($pValue,0,27);
                        }
                    }
                }

                $altTitle = $pValue . ' ' . $i;
                return $this->setTitle($altTitle,$updateFormulaCellReferences);
            }
        }

        // Set title
        $this->_title = $pValue;
        $this->_dirty = true;

        if ($this->_parent) {
            // New title
            $newTitle = $this->getTitle();
			PHPExcel_Calculation::getInstance($this->_parent)
			    ->renameCalculationCacheForWorksheet($oldTitle, $newTitle);
            if ($updateFormulaCellReferences)
				PHPExcel_ReferenceHelper::getInstance()->updateNamedFormulas($this->_parent, $oldTitle, $newTitle);
        }

        return $this;
    }

    /**
     * Get sheet state
     *
     * @return string Sheet state (visible, hidden, veryHidden)
     */
	public function getSheetState() {
        return $this->_sheetState;
    }

    /**
     * Set sheet state
     *
     * @param string $value Sheet state (visible, hidden, veryHidden)
     * @return PHPExcel_Worksheet
     */
	public function setSheetState($value = PHPExcel_Worksheet::SHEETSTATE_VISIBLE) {
        $this->_sheetState = $value;
        return $this;
    }

    /**
     * Get page setup
     *
     * @return PHPExcel_Worksheet_PageSetup
     */
    public function getPageSetup()
    {
        return $this->_pageSetup;
    }

    /**
     * Set page setup
     *
     * @param PHPExcel_Worksheet_PageSetup    $pValue
     * @return PHPExcel_Worksheet
     */
    public function setPageSetup(PHPExcel_Worksheet_PageSetup $pValue)
    {
        $this->_pageSetup = $pValue;
        return $this;
    }

    /**
     * Get page margins
     *
     * @return PHPExcel_Worksheet_PageMargins
     */
    public function getPageMargins()
    {
        return $this->_pageMargins;
    }

    /**
     * Set page margins
     *
     * @param PHPExcel_Worksheet_PageMargins    $pValue
     * @return PHPExcel_Worksheet
     */
    public function setPageMargins(PHPExcel_Worksheet_PageMargins $pValue)
    {
        $this->_pageMargins = $pValue;
        return $this;
    }

    /**
     * Get page header/footer
     *
     * @return PHPExcel_Worksheet_HeaderFooter
     */
    public function getHeaderFooter()
    {
        return $this->_headerFooter;
    }

    /**
     * Set page header/footer
     *
     * @param PHPExcel_Worksheet_HeaderFooter    $pValue
     * @return PHPExcel_Worksheet
     */
    public function setHeaderFooter(PHPExcel_Worksheet_HeaderFooter $pValue)
    {
        $this->_headerFooter = $pValue;
        return $this;
    }

    /**
     * Get sheet view
     *
     * @return PHPExcel_Worksheet_SheetView
     */
    public function getSheetView()
    {
        return $this->_sheetView;
    }

    /**
     * Set sheet view
     *
     * @param PHPExcel_Worksheet_SheetView    $pValue
     * @return PHPExcel_Worksheet
     */
    public function setSheetView(PHPExcel_Worksheet_SheetView $pValue)
    {
        $this->_sheetView = $pValue;
        return $this;
    }

    /**
     * Get Protection
     *
     * @return PHPExcel_Worksheet_Protection
     */
    public function getProtection()
    {
        return $this->_protection;
    }

    /**
     * Set Protection
     *
     * @param PHPExcel_Worksheet_Protection    $pValue
     * @return PHPExcel_Worksheet
     */
    public function setProtection(PHPExcel_Worksheet_Protection $pValue)
    {
        $this->_protection = $pValue;
        $this->_dirty = true;

        return $this;
    }

    /**
     * Get highest worksheet column
     *
     * @return string Highest column name
     */
    public function getHighestColumn()
    {
        return $this->_cachedHighestColumn;
    }

    /**
     * Get highest worksheet column that contains data
     *
     * @return string Highest column name that contains data
     */
    public function getHighestDataColumn()
    {
        return $this->_cellCollection->getHighestColumn();
    }

    /**
     * Get highest worksheet row
     *
     * @return int Highest row number
     */
    public function getHighestRow()
    {
        return $this->_cachedHighestRow;
    }

    /**
     * Get highest worksheet row that contains data
     *
     * @return string Highest row number that contains data
     */
    public function getHighestDataRow()
    {
        return $this->_cellCollection->getHighestRow();
    }

    /**
     * Get highest worksheet column and highest row that have cell records
     *
     * @return array Highest column name and highest row number
     */
    public function getHighestRowAndColumn()
    {
        return $this->_cellCollection->getHighestRowAndColumn();
    }

    /**
     * Set a cell value
     *
     * @param string $pCoordinate Coordinate of the cell
     * @param mixed $pValue Value of the cell
     * @param bool $returnCell   Return the worksheet (false, default) or the cell (true)
     * @return PHPExcel_Worksheet|PHPExcel_Cell    Depending on the last parameter being specified
     */
    public function setCellValue($pCoordinate = 'A1', $pValue = null, $returnCell = false)
    {
        $cell = $this->getCell($pCoordinate)->setValue($pValue);
        return ($returnCell) ? $cell : $this;
    }

    /**
     * Set a cell value by using numeric cell coordinates
     *
     * @param string $pColumn Numeric column coordinate of the cell (A = 0)
     * @param string $pRow Numeric row coordinate of the cell
     * @param mixed $pValue Value of the cell
     * @param bool $returnCell Return the worksheet (false, default) or the cell (true)
     * @return PHPExcel_Worksheet|PHPExcel_Cell    Depending on the last parameter being specified
     */
    public function setCellValueByColumnAndRow($pColumn = 0, $pRow = 1, $pValue = null, $returnCell = false)
    {
        $cell = $this->getCell(PHPExcel_Cell::stringFromColumnIndex($pColumn) . $pRow)->setValue($pValue);
        return ($returnCell) ? $cell : $this;
    }

    /**
     * Set a cell value
     *
     * @param string $pCoordinate Coordinate of the cell
     * @param mixed  $pValue Value of the cell
     * @param string $pDataType Explicit data type
     * @param bool $returnCell Return the worksheet (false, default) or the cell (true)
     * @return PHPExcel_Worksheet|PHPExcel_Cell    Depending on the last parameter being specified
     */
    public function setCellValueExplicit($pCoordinate = 'A1', $pValue = null, $pDataType = PHPExcel_Cell_DataType::TYPE_STRING, $returnCell = false)
    {
        // Set value
        $cell = $this->getCell($pCoordinate)->setValueExplicit($pValue, $pDataType);
        return ($returnCell) ? $cell : $this;
    }

    /**
     * Set a cell value by using numeric cell coordinates
     *
     * @param string $pColumn Numeric column coordinate of the cell
     * @param string $pRow Numeric row coordinate of the cell
     * @param mixed $pValue Value of the cell
     * @param string $pDataType Explicit data type
     * @param bool $returnCell Return the worksheet (false, default) or the cell (true)
     * @return PHPExcel_Worksheet|PHPExcel_Cell    Depending on the last parameter being specified
     */
    public function setCellValueExplicitByColumnAndRow($pColumn = 0, $pRow = 1, $pValue = null, $pDataType = PHPExcel_Cell_DataType::TYPE_STRING, $returnCell = false)
    {
        $cell = $this->getCell(PHPExcel_Cell::stringFromColumnIndex($pColumn) . $pRow)->setValueExplicit($pValue, $pDataType);
        return ($returnCell) ? $cell : $this;
    }

    /**
     * Get cell at a specific coordinate
     *
     * @param string $pCoordinate    Coordinate of the cell
     * @throws PHPExcel_Exception
     * @return PHPExcel_Cell Cell that was found
     */
    public function getCell($pCoordinate = 'A1')
    {
        // Check cell collection
        if ($this->_cellCollection->isDataSet($pCoordinate)) {
            return $this->_cellCollection->getCacheData($pCoordinate);
        }

        // Worksheet reference?
        if (strpos($pCoordinate, '!') !== false) {
            $worksheetReference = PHPExcel_Worksheet::extractSheetTitle($pCoordinate, true);
			return $this->_parent->getSheetByName($worksheetReference[0])->getCell($worksheetReference[1]);
        }

        // Named range?
        if ((!preg_match('/^'.PHPExcel_Calculation::CALCULATION_REGEXP_CELLREF.'$/i', $pCoordinate, $matches)) &&
            (preg_match('/^'.PHPExcel_Calculation::CALCULATION_REGEXP_NAMEDRANGE.'$/i', $pCoordinate, $matches))) {
            $namedRange = PHPExcel_NamedRange::resolveRange($pCoordinate, $this);
            if ($namedRange !== null) {
                $pCoordinate = $namedRange->getRange();
                return $namedRange->getWorksheet()->getCell($pCoordinate);
            }
        }

        // Uppercase coordinate
        $pCoordinate = strtoupper($pCoordinate);

        if (strpos($pCoordinate,':') !== false || strpos($pCoordinate,',') !== false) {
            throw new PHPExcel_Exception('Cell coordinate can not be a range of cells.');
        } elseif (strpos($pCoordinate,'$') !== false) {
            throw new PHPExcel_Exception('Cell coordinate must not be absolute.');
        } else {
            // Create new cell object

            // Coordinates
            $aCoordinates = PHPExcel_Cell::coordinateFromString($pCoordinate);

<<<<<<< HEAD
			$cell = $this->_cellCollection->addCacheData($pCoordinate,new PHPExcel_Cell(NULL, PHPExcel_Cell_DataType::TYPE_NULL, $this));
=======
            $cell = $this->_cellCollection->addCacheData($pCoordinate,new PHPExcel_Cell($pCoordinate, null, PHPExcel_Cell_DataType::TYPE_NULL, $this));
>>>>>>> a49b3c48
            $this->_cellCollectionIsSorted = false;

            if (PHPExcel_Cell::columnIndexFromString($this->_cachedHighestColumn) < PHPExcel_Cell::columnIndexFromString($aCoordinates[0]))
                $this->_cachedHighestColumn = $aCoordinates[0];

            $this->_cachedHighestRow = max($this->_cachedHighestRow,$aCoordinates[1]);

            // Cell needs appropriate xfIndex
            $rowDimensions    = $this->getRowDimensions();
            $columnDimensions = $this->getColumnDimensions();

            if ( isset($rowDimensions[$aCoordinates[1]]) && $rowDimensions[$aCoordinates[1]]->getXfIndex() !== null ) {
                // then there is a row dimension with explicit style, assign it to the cell
                $cell->setXfIndex($rowDimensions[$aCoordinates[1]]->getXfIndex());
            } else if ( isset($columnDimensions[$aCoordinates[0]]) ) {
                // then there is a column dimension, assign it to the cell
                $cell->setXfIndex($columnDimensions[$aCoordinates[0]]->getXfIndex());
            } else {
                // set to default index
                $cell->setXfIndex(0);
            }

            return $cell;
        }
    }

    /**
     * Get cell at a specific coordinate by using numeric cell coordinates
     *
     * @param  string $pColumn Numeric column coordinate of the cell
     * @param string $pRow Numeric row coordinate of the cell
     * @return PHPExcel_Cell Cell that was found
     */
    public function getCellByColumnAndRow($pColumn = 0, $pRow = 1)
    {
        $columnLetter = PHPExcel_Cell::stringFromColumnIndex($pColumn);
        $coordinate = $columnLetter . $pRow;

        if (!$this->_cellCollection->isDataSet($coordinate)) {
<<<<<<< HEAD
            $cell = $this->_cellCollection->addCacheData($coordinate, new PHPExcel_Cell(NULL, PHPExcel_Cell_DataType::TYPE_NULL, $this));
=======
            $cell = $this->_cellCollection->addCacheData($coordinate, new PHPExcel_Cell($coordinate, null, PHPExcel_Cell_DataType::TYPE_NULL, $this));
>>>>>>> a49b3c48
            $this->_cellCollectionIsSorted = false;

            if (PHPExcel_Cell::columnIndexFromString($this->_cachedHighestColumn) < $pColumn)
                $this->_cachedHighestColumn = $columnLetter;

            $this->_cachedHighestRow = max($this->_cachedHighestRow,$pRow);

            return $cell;
        }

        return $this->_cellCollection->getCacheData($coordinate);
    }

    /**
     * Cell at a specific coordinate exists?
     *
     * @param string $pCoordinate  Coordinate of the cell
     * @throws PHPExcel_Exception
     * @return boolean
     */
    public function cellExists($pCoordinate = 'A1')
    {
        // Worksheet reference?
        if (strpos($pCoordinate, '!') !== false) {
            $worksheetReference = PHPExcel_Worksheet::extractSheetTitle($pCoordinate, true);
			return $this->_parent->getSheetByName($worksheetReference[0])->cellExists($worksheetReference[1]);
        }

        // Named range?
        if ((!preg_match('/^'.PHPExcel_Calculation::CALCULATION_REGEXP_CELLREF.'$/i', $pCoordinate, $matches)) &&
            (preg_match('/^'.PHPExcel_Calculation::CALCULATION_REGEXP_NAMEDRANGE.'$/i', $pCoordinate, $matches))) {
            $namedRange = PHPExcel_NamedRange::resolveRange($pCoordinate, $this);
            if ($namedRange !== null) {
                $pCoordinate = $namedRange->getRange();
                if ($this->getHashCode() != $namedRange->getWorksheet()->getHashCode()) {
                    if (!$namedRange->getLocalOnly()) {
                        return $namedRange->getWorksheet()->cellExists($pCoordinate);
                    } else {
                        throw new PHPExcel_Exception('Named range ' . $namedRange->getName() . ' is not accessible from within sheet ' . $this->getTitle());
                    }
                }
            }
            else { return false; }
        }

        // Uppercase coordinate
        $pCoordinate = strtoupper($pCoordinate);

        if (strpos($pCoordinate,':') !== false || strpos($pCoordinate,',') !== false) {
            throw new PHPExcel_Exception('Cell coordinate can not be a range of cells.');
        } elseif (strpos($pCoordinate,'$') !== false) {
            throw new PHPExcel_Exception('Cell coordinate must not be absolute.');
        } else {
            // Coordinates
            $aCoordinates = PHPExcel_Cell::coordinateFromString($pCoordinate);

            // Cell exists?
            return $this->_cellCollection->isDataSet($pCoordinate);
        }
    }

    /**
     * Cell at a specific coordinate by using numeric cell coordinates exists?
     *
     * @param string $pColumn Numeric column coordinate of the cell
     * @param string $pRow Numeric row coordinate of the cell
     * @return boolean
     */
    public function cellExistsByColumnAndRow($pColumn = 0, $pRow = 1)
    {
        return $this->cellExists(PHPExcel_Cell::stringFromColumnIndex($pColumn) . $pRow);
    }

    /**
     * Get row dimension at a specific row
     *
     * @param int $pRow Numeric index of the row
     * @return PHPExcel_Worksheet_RowDimension
     */
    public function getRowDimension($pRow = 1)
    {
        // Found
        $found = null;

        // Get row dimension
        if (!isset($this->_rowDimensions[$pRow])) {
            $this->_rowDimensions[$pRow] = new PHPExcel_Worksheet_RowDimension($pRow);

            $this->_cachedHighestRow = max($this->_cachedHighestRow,$pRow);
        }
        return $this->_rowDimensions[$pRow];
    }

    /**
     * Get column dimension at a specific column
     *
     * @param string $pColumn String index of the column
     * @return PHPExcel_Worksheet_ColumnDimension
     */
    public function getColumnDimension($pColumn = 'A')
    {
        // Uppercase coordinate
        $pColumn = strtoupper($pColumn);

        // Fetch dimensions
        if (!isset($this->_columnDimensions[$pColumn])) {
            $this->_columnDimensions[$pColumn] = new PHPExcel_Worksheet_ColumnDimension($pColumn);

            if (PHPExcel_Cell::columnIndexFromString($this->_cachedHighestColumn) < PHPExcel_Cell::columnIndexFromString($pColumn))
                $this->_cachedHighestColumn = $pColumn;
        }
        return $this->_columnDimensions[$pColumn];
    }

    /**
     * Get column dimension at a specific column by using numeric cell coordinates
     *
     * @param string $pColumn Numeric column coordinate of the cell
     * @return PHPExcel_Worksheet_ColumnDimension
     */
    public function getColumnDimensionByColumn($pColumn = 0)
    {
        return $this->getColumnDimension(PHPExcel_Cell::stringFromColumnIndex($pColumn));
    }

    /**
     * Get styles
     *
     * @return PHPExcel_Style[]
     */
    public function getStyles()
    {
        return $this->_styles;
    }

    /**
     * Get default style of workbook.
     *
     * @deprecated
     * @return PHPExcel_Style
     * @throws PHPExcel_Exception
     */
    public function getDefaultStyle()
    {
        return $this->_parent->getDefaultStyle();
    }

    /**
     * Set default style - should only be used by PHPExcel_IReader implementations!
     *
     * @deprecated
     * @param PHPExcel_Style $pValue
     * @throws PHPExcel_Exception
     * @return PHPExcel_Worksheet
     */
    public function setDefaultStyle(PHPExcel_Style $pValue)
    {
        $this->_parent->getDefaultStyle()->applyFromArray(array(
            'font' => array(
                'name' => $pValue->getFont()->getName(),
                'size' => $pValue->getFont()->getSize(),
            ),
        ));
        return $this;
    }

    /**
     * Get style for cell
     *
     * @param string $pCellCoordinate Cell coordinate to get style for
     * @return PHPExcel_Style
     * @throws PHPExcel_Exception
     */
    public function getStyle($pCellCoordinate = 'A1')
    {
        // set this sheet as active
        $this->_parent->setActiveSheetIndex($this->_parent->getIndex($this));

        // set cell coordinate as active
        $this->setSelectedCells($pCellCoordinate);

        return $this->_parent->getCellXfSupervisor();
    }

    /**
     * Get conditional styles for a cell
     *
     * @param string $pCoordinate
     * @return PHPExcel_Style_Conditional[]
     */
    public function getConditionalStyles($pCoordinate = 'A1')
    {
        if (!isset($this->_conditionalStylesCollection[$pCoordinate])) {
            $this->_conditionalStylesCollection[$pCoordinate] = array();
        }
        return $this->_conditionalStylesCollection[$pCoordinate];
    }

    /**
     * Do conditional styles exist for this cell?
     *
     * @param string $pCoordinate
     * @return boolean
     */
    public function conditionalStylesExists($pCoordinate = 'A1')
    {
        if (isset($this->_conditionalStylesCollection[$pCoordinate])) {
            return true;
        }
        return false;
    }

    /**
     * Removes conditional styles for a cell
     *
     * @param string $pCoordinate
     * @return PHPExcel_Worksheet
     */
    public function removeConditionalStyles($pCoordinate = 'A1')
    {
        unset($this->_conditionalStylesCollection[$pCoordinate]);
        return $this;
    }

    /**
     * Get collection of conditional styles
     *
     * @return array
     */
    public function getConditionalStylesCollection()
    {
        return $this->_conditionalStylesCollection;
    }

    /**
     * Set conditional styles
     *
     * @param $pCoordinate string E.g. 'A1'
     * @param $pValue PHPExcel_Style_Conditional[]
     * @return PHPExcel_Worksheet
     */
    public function setConditionalStyles($pCoordinate = 'A1', $pValue)
    {
        $this->_conditionalStylesCollection[$pCoordinate] = $pValue;
        return $this;
    }

    /**
     * Get style for cell by using numeric cell coordinates
     *
     * @param int $pColumn  Numeric column coordinate of the cell
     * @param int $pRow Numeric row coordinate of the cell
     * @return PHPExcel_Style
     */
    public function getStyleByColumnAndRow($pColumn = 0, $pRow = 1)
    {
        return $this->getStyle(PHPExcel_Cell::stringFromColumnIndex($pColumn) . $pRow);
    }

    /**
     * Set shared cell style to a range of cells
     *
     * Please note that this will overwrite existing cell styles for cells in range!
     *
     * @deprecated
     * @param PHPExcel_Style $pSharedCellStyle Cell style to share
     * @param string $pRange Range of cells (i.e. "A1:B10"), or just one cell (i.e. "A1")
     * @throws PHPExcel_Exception
     * @return PHPExcel_Worksheet
     */
    public function setSharedStyle(PHPExcel_Style $pSharedCellStyle = null, $pRange = '')
    {
        $this->duplicateStyle($pSharedCellStyle, $pRange);
        return $this;
    }

    /**
     * Duplicate cell style to a range of cells
     *
     * Please note that this will overwrite existing cell styles for cells in range!
     *
     * @param PHPExcel_Style $pCellStyle Cell style to duplicate
     * @param string $pRange Range of cells (i.e. "A1:B10"), or just one cell (i.e. "A1")
     * @throws PHPExcel_Exception
     * @return PHPExcel_Worksheet
     */
    public function duplicateStyle(PHPExcel_Style $pCellStyle = null, $pRange = '')
    {
        // make sure we have a real style and not supervisor
        $style = $pCellStyle->getIsSupervisor() ? $pCellStyle->getSharedComponent() : $pCellStyle;

        // Add the style to the workbook if necessary
        $workbook = $this->_parent;
        if ($this->_parent->cellXfExists($pCellStyle)) {
            // there is already this cell Xf in our collection
            $xfIndex = $pCellStyle->getIndex();
        } else {
            // we don't have such a cell Xf, need to add
            $workbook->addCellXf($pCellStyle);
            $xfIndex = $pCellStyle->getIndex();
        }

        // Uppercase coordinate
        $pRange = strtoupper($pRange);

        // Is it a cell range or a single cell?
        $rangeA    = '';
        $rangeB    = '';
        if (strpos($pRange, ':') === false) {
            $rangeA = $pRange;
            $rangeB = $pRange;
        } else {
            list($rangeA, $rangeB) = explode(':', $pRange);
        }

        // Calculate range outer borders
        $rangeStart = PHPExcel_Cell::coordinateFromString($rangeA);
        $rangeEnd    = PHPExcel_Cell::coordinateFromString($rangeB);

        // Translate column into index
        $rangeStart[0]    = PHPExcel_Cell::columnIndexFromString($rangeStart[0]) - 1;
        $rangeEnd[0]    = PHPExcel_Cell::columnIndexFromString($rangeEnd[0]) - 1;

        // Make sure we can loop upwards on rows and columns
        if ($rangeStart[0] > $rangeEnd[0] && $rangeStart[1] > $rangeEnd[1]) {
            $tmp = $rangeStart;
            $rangeStart = $rangeEnd;
            $rangeEnd = $tmp;
        }

        // Loop through cells and apply styles
        for ($col = $rangeStart[0]; $col <= $rangeEnd[0]; ++$col) {
            for ($row = $rangeStart[1]; $row <= $rangeEnd[1]; ++$row) {
                $this->getCell(PHPExcel_Cell::stringFromColumnIndex($col) . $row)->setXfIndex($xfIndex);
            }
        }

        return $this;
    }

    /**
     * Duplicate conditional style to a range of cells
     *
     * Please note that this will overwrite existing cell styles for cells in range!
     *
	 * @param	array of PHPExcel_Style_Conditional	$pCellStyle	Cell style to duplicate
     * @param string $pRange Range of cells (i.e. "A1:B10"), or just one cell (i.e. "A1")
     * @throws PHPExcel_Exception
     * @return PHPExcel_Worksheet
     */
    public function duplicateConditionalStyle(array $pCellStyle = null, $pRange = '')
    {
        foreach($pCellStyle as $cellStyle) {
            if (!($cellStyle instanceof PHPExcel_Style_Conditional)) {
                throw new PHPExcel_Exception('Style is not a conditional style');
            }
        }

        // Uppercase coordinate
        $pRange = strtoupper($pRange);

        // Is it a cell range or a single cell?
        $rangeA    = '';
        $rangeB    = '';
        if (strpos($pRange, ':') === false) {
            $rangeA = $pRange;
            $rangeB = $pRange;
        } else {
            list($rangeA, $rangeB) = explode(':', $pRange);
        }

        // Calculate range outer borders
        $rangeStart = PHPExcel_Cell::coordinateFromString($rangeA);
        $rangeEnd    = PHPExcel_Cell::coordinateFromString($rangeB);

        // Translate column into index
        $rangeStart[0]    = PHPExcel_Cell::columnIndexFromString($rangeStart[0]) - 1;
        $rangeEnd[0]    = PHPExcel_Cell::columnIndexFromString($rangeEnd[0]) - 1;

        // Make sure we can loop upwards on rows and columns
        if ($rangeStart[0] > $rangeEnd[0] && $rangeStart[1] > $rangeEnd[1]) {
            $tmp = $rangeStart;
            $rangeStart = $rangeEnd;
            $rangeEnd = $tmp;
        }

        // Loop through cells and apply styles
        for ($col = $rangeStart[0]; $col <= $rangeEnd[0]; ++$col) {
            for ($row = $rangeStart[1]; $row <= $rangeEnd[1]; ++$row) {
                $this->setConditionalStyles(PHPExcel_Cell::stringFromColumnIndex($col) . $row, $pCellStyle);
            }
        }

        return $this;
    }

    /**
     * Duplicate cell style array to a range of cells
     *
     * Please note that this will overwrite existing cell styles for cells in range,
     * if they are in the styles array. For example, if you decide to set a range of
     * cells to font bold, only include font bold in the styles array.
     *
     * @deprecated
     * @param array $pStyles Array containing style information
     * @param string $pRange Range of cells (i.e. "A1:B10"), or just one cell (i.e. "A1")
     * @param boolean $pAdvanced Advanced mode for setting borders.
     * @throws PHPExcel_Exception
     * @return PHPExcel_Worksheet
     */
    public function duplicateStyleArray($pStyles = null, $pRange = '', $pAdvanced = true)
    {
        $this->getStyle($pRange)->applyFromArray($pStyles, $pAdvanced);
        return $this;
    }

    /**
     * Set break on a cell
     *
     * @param string $pCell Cell coordinate (e.g. A1)
     * @param int $pBreak Break type (type of PHPExcel_Worksheet::BREAK_*)
     * @throws PHPExcel_Exception
     * @return PHPExcel_Worksheet
     */
    public function setBreak($pCell = 'A1', $pBreak = PHPExcel_Worksheet::BREAK_NONE)
    {
        // Uppercase coordinate
        $pCell = strtoupper($pCell);

        if ($pCell != '') {
            $this->_breaks[$pCell] = $pBreak;
        } else {
            throw new PHPExcel_Exception('No cell coordinate specified.');
        }

        return $this;
    }

    /**
     * Set break on a cell by using numeric cell coordinates
     *
     * @param integer $pColumn Numeric column coordinate of the cell
     * @param integer $pRow Numeric row coordinate of the cell
     * @param  integer $pBreak Break type (type of PHPExcel_Worksheet::BREAK_*)
     * @return PHPExcel_Worksheet
     */
    public function setBreakByColumnAndRow($pColumn = 0, $pRow = 1, $pBreak = PHPExcel_Worksheet::BREAK_NONE)
    {
        return $this->setBreak(PHPExcel_Cell::stringFromColumnIndex($pColumn) . $pRow, $pBreak);
    }

    /**
     * Get breaks
     *
     * @return array[]
     */
    public function getBreaks()
    {
        return $this->_breaks;
    }

    /**
     * Set merge on a cell range
     *
     * @param string $pRange  Cell range (e.g. A1:E1)
     * @throws PHPExcel_Exception
     * @return PHPExcel_Worksheet
     */
    public function mergeCells($pRange = 'A1:A1')
    {
        // Uppercase coordinate
        $pRange = strtoupper($pRange);

        if (strpos($pRange,':') !== false) {
            $this->_mergeCells[$pRange] = $pRange;

            // make sure cells are created

            // get the cells in the range
            $aReferences = PHPExcel_Cell::extractAllCellReferencesInRange($pRange);

            // create upper left cell if it does not already exist
            $upperLeft = $aReferences[0];
            if (!$this->cellExists($upperLeft)) {
                $this->getCell($upperLeft)->setValueExplicit(null, PHPExcel_Cell_DataType::TYPE_NULL);
            }

            // create or blank out the rest of the cells in the range
            $count = count($aReferences);
            for ($i = 1; $i < $count; $i++) {
                $this->getCell($aReferences[$i])->setValueExplicit(null, PHPExcel_Cell_DataType::TYPE_NULL);
            }

        } else {
            throw new PHPExcel_Exception('Merge must be set on a range of cells.');
        }

        return $this;
    }

    /**
     * Set merge on a cell range by using numeric cell coordinates
     *
     * @param int $pColumn1    Numeric column coordinate of the first cell
     * @param int $pRow1        Numeric row coordinate of the first cell
     * @param int $pColumn2    Numeric column coordinate of the last cell
     * @param int $pRow2        Numeric row coordinate of the last cell
     * @throws    PHPExcel_Exception
     * @return PHPExcel_Worksheet
     */
    public function mergeCellsByColumnAndRow($pColumn1 = 0, $pRow1 = 1, $pColumn2 = 0, $pRow2 = 1)
    {
        $cellRange = PHPExcel_Cell::stringFromColumnIndex($pColumn1) . $pRow1 . ':' . PHPExcel_Cell::stringFromColumnIndex($pColumn2) . $pRow2;
        return $this->mergeCells($cellRange);
    }

    /**
     * Remove merge on a cell range
     *
     * @param    string            $pRange        Cell range (e.g. A1:E1)
     * @throws    PHPExcel_Exception
     * @return PHPExcel_Worksheet
     */
    public function unmergeCells($pRange = 'A1:A1')
    {
        // Uppercase coordinate
        $pRange = strtoupper($pRange);

        if (strpos($pRange,':') !== false) {
            if (isset($this->_mergeCells[$pRange])) {
                unset($this->_mergeCells[$pRange]);
            } else {
                throw new PHPExcel_Exception('Cell range ' . $pRange . ' not known as merged.');
            }
        } else {
            throw new PHPExcel_Exception('Merge can only be removed from a range of cells.');
        }

        return $this;
    }

    /**
     * Remove merge on a cell range by using numeric cell coordinates
     *
     * @param int $pColumn1    Numeric column coordinate of the first cell
     * @param int $pRow1        Numeric row coordinate of the first cell
     * @param int $pColumn2    Numeric column coordinate of the last cell
     * @param int $pRow2        Numeric row coordinate of the last cell
     * @throws    PHPExcel_Exception
     * @return PHPExcel_Worksheet
     */
    public function unmergeCellsByColumnAndRow($pColumn1 = 0, $pRow1 = 1, $pColumn2 = 0, $pRow2 = 1)
    {
        $cellRange = PHPExcel_Cell::stringFromColumnIndex($pColumn1) . $pRow1 . ':' . PHPExcel_Cell::stringFromColumnIndex($pColumn2) . $pRow2;
        return $this->unmergeCells($cellRange);
    }

    /**
     * Get merge cells array.
     *
     * @return array[]
     */
    public function getMergeCells()
    {
        return $this->_mergeCells;
    }

    /**
     * Set merge cells array for the entire sheet. Use instead mergeCells() to merge
     * a single cell range.
     *
     * @param array
     */
    public function setMergeCells($pValue = array())
    {
        $this->_mergeCells = $pValue;

        return $this;
    }

    /**
     * Set protection on a cell range
     *
     * @param    string            $pRange                Cell (e.g. A1) or cell range (e.g. A1:E1)
     * @param    string            $pPassword            Password to unlock the protection
     * @param    boolean        $pAlreadyHashed    If the password has already been hashed, set this to true
     * @throws    PHPExcel_Exception
     * @return PHPExcel_Worksheet
     */
    public function protectCells($pRange = 'A1', $pPassword = '', $pAlreadyHashed = false)
    {
        // Uppercase coordinate
        $pRange = strtoupper($pRange);

        if (!$pAlreadyHashed) {
            $pPassword = PHPExcel_Shared_PasswordHasher::hashPassword($pPassword);
        }
        $this->_protectedCells[$pRange] = $pPassword;

        return $this;
    }

    /**
     * Set protection on a cell range by using numeric cell coordinates
     *
     * @param int  $pColumn1            Numeric column coordinate of the first cell
     * @param int  $pRow1                Numeric row coordinate of the first cell
     * @param int  $pColumn2            Numeric column coordinate of the last cell
     * @param int  $pRow2                Numeric row coordinate of the last cell
     * @param string $pPassword            Password to unlock the protection
     * @param    boolean $pAlreadyHashed    If the password has already been hashed, set this to true
     * @throws    PHPExcel_Exception
     * @return PHPExcel_Worksheet
     */
    public function protectCellsByColumnAndRow($pColumn1 = 0, $pRow1 = 1, $pColumn2 = 0, $pRow2 = 1, $pPassword = '', $pAlreadyHashed = false)
    {
        $cellRange = PHPExcel_Cell::stringFromColumnIndex($pColumn1) . $pRow1 . ':' . PHPExcel_Cell::stringFromColumnIndex($pColumn2) . $pRow2;
        return $this->protectCells($cellRange, $pPassword, $pAlreadyHashed);
    }

    /**
     * Remove protection on a cell range
     *
     * @param    string            $pRange        Cell (e.g. A1) or cell range (e.g. A1:E1)
     * @throws    PHPExcel_Exception
     * @return PHPExcel_Worksheet
     */
    public function unprotectCells($pRange = 'A1')
    {
        // Uppercase coordinate
        $pRange = strtoupper($pRange);

        if (isset($this->_protectedCells[$pRange])) {
            unset($this->_protectedCells[$pRange]);
        } else {
            throw new PHPExcel_Exception('Cell range ' . $pRange . ' not known as protected.');
        }
        return $this;
    }

    /**
     * Remove protection on a cell range by using numeric cell coordinates
     *
     * @param int  $pColumn1            Numeric column coordinate of the first cell
     * @param int  $pRow1                Numeric row coordinate of the first cell
     * @param int  $pColumn2            Numeric column coordinate of the last cell
     * @param int $pRow2                Numeric row coordinate of the last cell
     * @param string $pPassword            Password to unlock the protection
     * @param    boolean $pAlreadyHashed    If the password has already been hashed, set this to true
     * @throws    PHPExcel_Exception
     * @return PHPExcel_Worksheet
     */
    public function unprotectCellsByColumnAndRow($pColumn1 = 0, $pRow1 = 1, $pColumn2 = 0, $pRow2 = 1, $pPassword = '', $pAlreadyHashed = false)
    {
        $cellRange = PHPExcel_Cell::stringFromColumnIndex($pColumn1) . $pRow1 . ':' . PHPExcel_Cell::stringFromColumnIndex($pColumn2) . $pRow2;
        return $this->unprotectCells($cellRange, $pPassword, $pAlreadyHashed);
    }

    /**
     * Get protected cells
     *
     * @return array[]
     */
    public function getProtectedCells()
    {
        return $this->_protectedCells;
    }

    /**
     *    Get Autofilter
     *
     *    @return PHPExcel_Worksheet_AutoFilter
     */
    public function getAutoFilter()
    {
        return $this->_autoFilter;
    }

    /**
     *    Set AutoFilter
     *
     *    @param    PHPExcel_Worksheet_AutoFilter|string    $pValue
     *            A simple string containing a Cell range like 'A1:E10' is permitted for backward compatibility
     *    @throws    PHPExcel_Exception
     *    @return PHPExcel_Worksheet
     */
    public function setAutoFilter($pValue)
    {
        if (is_string($pValue)) {
            $this->_autoFilter->setRange($pValue);
        } elseif(is_object($pValue) && ($pValue instanceof PHPExcel_Worksheet_AutoFilter)) {
            $this->_autoFilter = $pValue;
        }
        return $this;
    }

    /**
     *    Set Autofilter Range by using numeric cell coordinates
     *
     *    @param int $pColumn1    Numeric column coordinate of the first cell
     *    @param int $pRow1        Numeric row coordinate of the first cell
     *    @param int $pColumn2    Numeric column coordinate of the second cell
     *    @param int $pRow2        Numeric row coordinate of the second cell
     *    @throws    PHPExcel_Exception
     *    @return PHPExcel_Worksheet
     */
    public function setAutoFilterByColumnAndRow($pColumn1 = 0, $pRow1 = 1, $pColumn2 = 0, $pRow2 = 1)
    {
        return $this->setAutoFilter(
            PHPExcel_Cell::stringFromColumnIndex($pColumn1) . $pRow1
            . ':' .
            PHPExcel_Cell::stringFromColumnIndex($pColumn2) . $pRow2
        );
    }

    /**
     * Remove autofilter
     *
     * @return PHPExcel_Worksheet
     */
    public function removeAutoFilter()
    {
        $this->_autoFilter->setRange(null);
        return $this;
    }

    /**
     * Get Freeze Pane
     *
     * @return string
     */
    public function getFreezePane()
    {
        return $this->_freezePane;
    }

    /**
     * Freeze Pane
     *
     * @param    string        $pCell        Cell (i.e. A2)
     *                                    Examples:
     *                                        A2 will freeze the rows above cell A2 (i.e row 1)
     *                                        B1 will freeze the columns to the left of cell B1 (i.e column A)
     *                                        B2 will freeze the rows above and to the left of cell A2
     *                                            (i.e row 1 and column A)
     * @throws    PHPExcel_Exception
     * @return PHPExcel_Worksheet
     */
    public function freezePane($pCell = '')
    {
        // Uppercase coordinate
        $pCell = strtoupper($pCell);

        if (strpos($pCell,':') === false && strpos($pCell,',') === false) {
            $this->_freezePane = $pCell;
        } else {
            throw new PHPExcel_Exception('Freeze pane can not be set on a range of cells.');
        }
        return $this;
    }

    /**
     * Freeze Pane by using numeric cell coordinates
     *
     * @param int $pColumn    Numeric column coordinate of the cell
     * @param int $pRow        Numeric row coordinate of the cell
     * @throws    PHPExcel_Exception
     * @return PHPExcel_Worksheet
     */
    public function freezePaneByColumnAndRow($pColumn = 0, $pRow = 1)
    {
        return $this->freezePane(PHPExcel_Cell::stringFromColumnIndex($pColumn) . $pRow);
    }

    /**
     * Unfreeze Pane
     *
     * @return PHPExcel_Worksheet
     */
    public function unfreezePane()
    {
        return $this->freezePane('');
    }

    /**
     * Insert a new row, updating all possible related data
     *
     * @param int $pBefore    Insert before this one
     * @param int $pNumRows    Number of rows to insert
     * @throws    PHPExcel_Exception
     * @return PHPExcel_Worksheet
     */
    public function insertNewRowBefore($pBefore = 1, $pNumRows = 1) {
        if ($pBefore >= 1) {
            $objReferenceHelper = PHPExcel_ReferenceHelper::getInstance();
            $objReferenceHelper->insertNewBefore('A' . $pBefore, 0, $pNumRows, $this);
        } else {
            throw new PHPExcel_Exception("Rows can only be inserted before at least row 1.");
        }
        return $this;
    }

    /**
     * Insert a new column, updating all possible related data
     *
     * @param int $pBefore    Insert before this one
     * @param int $pNumCols    Number of columns to insert
     * @throws    PHPExcel_Exception
     * @return PHPExcel_Worksheet
     */
    public function insertNewColumnBefore($pBefore = 'A', $pNumCols = 1) {
        if (!is_numeric($pBefore)) {
            $objReferenceHelper = PHPExcel_ReferenceHelper::getInstance();
            $objReferenceHelper->insertNewBefore($pBefore . '1', $pNumCols, 0, $this);
        } else {
            throw new PHPExcel_Exception("Column references should not be numeric.");
        }
        return $this;
    }

    /**
     * Insert a new column, updating all possible related data
     *
     * @param int $pBefore    Insert before this one (numeric column coordinate of the cell)
     * @param int $pNumCols    Number of columns to insert
     * @throws    PHPExcel_Exception
     * @return PHPExcel_Worksheet
     */
    public function insertNewColumnBeforeByIndex($pBefore = 0, $pNumCols = 1) {
        if ($pBefore >= 0) {
            return $this->insertNewColumnBefore(PHPExcel_Cell::stringFromColumnIndex($pBefore), $pNumCols);
        } else {
            throw new PHPExcel_Exception("Columns can only be inserted before at least column A (0).");
        }
    }

    /**
     * Delete a row, updating all possible related data
     *
     * @param int $pRow        Remove starting with this one
     * @param int $pNumRows    Number of rows to remove
     * @throws    PHPExcel_Exception
     * @return PHPExcel_Worksheet
     */
    public function removeRow($pRow = 1, $pNumRows = 1) {
        if ($pRow >= 1) {
            $objReferenceHelper = PHPExcel_ReferenceHelper::getInstance();
            $objReferenceHelper->insertNewBefore('A' . ($pRow + $pNumRows), 0, -$pNumRows, $this);
        } else {
            throw new PHPExcel_Exception("Rows to be deleted should at least start from row 1.");
        }
        return $this;
    }

    /**
     * Remove a column, updating all possible related data
     *
     * @param int $pColumn    Remove starting with this one
     * @param int $pNumCols    Number of columns to remove
     * @throws    PHPExcel_Exception
     * @return PHPExcel_Worksheet
     */
    public function removeColumn($pColumn = 'A', $pNumCols = 1) {
        if (!is_numeric($pColumn)) {
            $pColumn = PHPExcel_Cell::stringFromColumnIndex(PHPExcel_Cell::columnIndexFromString($pColumn) - 1 + $pNumCols);
            $objReferenceHelper = PHPExcel_ReferenceHelper::getInstance();
            $objReferenceHelper->insertNewBefore($pColumn . '1', -$pNumCols, 0, $this);
        } else {
            throw new PHPExcel_Exception("Column references should not be numeric.");
        }
        return $this;
    }

    /**
     * Remove a column, updating all possible related data
     *
     * @param int $pColumn    Remove starting with this one (numeric column coordinate of the cell)
     * @param int $pNumCols    Number of columns to remove
     * @throws    PHPExcel_Exception
     * @return PHPExcel_Worksheet
     */
    public function removeColumnByIndex($pColumn = 0, $pNumCols = 1) {
        if ($pColumn >= 0) {
            return $this->removeColumn(PHPExcel_Cell::stringFromColumnIndex($pColumn), $pNumCols);
        } else {
            throw new PHPExcel_Exception("Columns to be deleted should at least start from column 0");
        }
    }

    /**
     * Show gridlines?
     *
     * @return boolean
     */
    public function getShowGridlines() {
        return $this->_showGridlines;
    }

    /**
     * Set show gridlines
     *
     * @param boolean $pValue    Show gridlines (true/false)
     * @return PHPExcel_Worksheet
     */
    public function setShowGridlines($pValue = false) {
        $this->_showGridlines = $pValue;
        return $this;
    }

    /**
    * Print gridlines?
    *
    * @return boolean
    */
    public function getPrintGridlines() {
        return $this->_printGridlines;
    }

    /**
    * Set print gridlines
    *
    * @param boolean $pValue Print gridlines (true/false)
    * @return PHPExcel_Worksheet
    */
    public function setPrintGridlines($pValue = false) {
        $this->_printGridlines = $pValue;
        return $this;
    }

    /**
    * Show row and column headers?
    *
    * @return boolean
    */
    public function getShowRowColHeaders() {
        return $this->_showRowColHeaders;
    }

    /**
    * Set show row and column headers
    *
    * @param boolean $pValue Show row and column headers (true/false)
    * @return PHPExcel_Worksheet
    */
    public function setShowRowColHeaders($pValue = false) {
        $this->_showRowColHeaders = $pValue;
        return $this;
    }

    /**
     * Show summary below? (Row/Column outlining)
     *
     * @return boolean
     */
    public function getShowSummaryBelow() {
        return $this->_showSummaryBelow;
    }

    /**
     * Set show summary below
     *
     * @param boolean $pValue    Show summary below (true/false)
     * @return PHPExcel_Worksheet
     */
    public function setShowSummaryBelow($pValue = true) {
        $this->_showSummaryBelow = $pValue;
        return $this;
    }

    /**
     * Show summary right? (Row/Column outlining)
     *
     * @return boolean
     */
    public function getShowSummaryRight() {
        return $this->_showSummaryRight;
    }

    /**
     * Set show summary right
     *
     * @param boolean $pValue    Show summary right (true/false)
     * @return PHPExcel_Worksheet
     */
    public function setShowSummaryRight($pValue = true) {
        $this->_showSummaryRight = $pValue;
        return $this;
    }

    /**
     * Get comments
     *
     * @return PHPExcel_Comment[]
     */
    public function getComments()
    {
        return $this->_comments;
    }

    /**
     * Set comments array for the entire sheet.
     *
	 * @param array of PHPExcel_Comment
     * @return PHPExcel_Worksheet
     */
    public function setComments($pValue = array())
    {
        $this->_comments = $pValue;

        return $this;
    }

    /**
     * Get comment for cell
     *
     * @param string $pCellCoordinate    Cell coordinate to get comment for
     * @return PHPExcel_Comment
     * @throws PHPExcel_Exception
     */
    public function getComment($pCellCoordinate = 'A1')
    {
        // Uppercase coordinate
        $pCellCoordinate = strtoupper($pCellCoordinate);

        if (strpos($pCellCoordinate,':') !== false || strpos($pCellCoordinate,',') !== false) {
            throw new PHPExcel_Exception('Cell coordinate string can not be a range of cells.');
        } else if (strpos($pCellCoordinate,'$') !== false) {
            throw new PHPExcel_Exception('Cell coordinate string must not be absolute.');
        } else if ($pCellCoordinate == '') {
            throw new PHPExcel_Exception('Cell coordinate can not be zero-length string.');
        } else {
            // Check if we already have a comment for this cell.
            // If not, create a new comment.
            if (isset($this->_comments[$pCellCoordinate])) {
                return $this->_comments[$pCellCoordinate];
            } else {
                $newComment = new PHPExcel_Comment();
                $this->_comments[$pCellCoordinate] = $newComment;
                return $newComment;
            }
        }
    }

    /**
     * Get comment for cell by using numeric cell coordinates
     *
     * @param int $pColumn    Numeric column coordinate of the cell
     * @param int $pRow        Numeric row coordinate of the cell
     * @return PHPExcel_Comment
     */
    public function getCommentByColumnAndRow($pColumn = 0, $pRow = 1)
    {
        return $this->getComment(PHPExcel_Cell::stringFromColumnIndex($pColumn) . $pRow);
    }

    /**
     * Get selected cell
     *
     * @deprecated
     * @return string
     */
    public function getSelectedCell()
    {
        return $this->getSelectedCells();
    }

    /**
     * Get active cell
     *
     * @return string Example: 'A1'
     */
    public function getActiveCell()
    {
        return $this->_activeCell;
    }

    /**
     * Get selected cells
     *
     * @return string
     */
    public function getSelectedCells()
    {
        return $this->_selectedCells;
    }

    /**
     * Selected cell
     *
     * @param    string        $pCoordinate    Cell (i.e. A1)
     * @return PHPExcel_Worksheet
     */
    public function setSelectedCell($pCoordinate = 'A1')
    {
        return $this->setSelectedCells($pCoordinate);
    }

    /**
     * Select a range of cells.
     *
     * @param    string        $pCoordinate    Cell range, examples: 'A1', 'B2:G5', 'A:C', '3:6'
     * @throws    PHPExcel_Exception
     * @return PHPExcel_Worksheet
     */
    public function setSelectedCells($pCoordinate = 'A1')
    {
        // Uppercase coordinate
        $pCoordinate = strtoupper($pCoordinate);

        // Convert 'A' to 'A:A'
        $pCoordinate = preg_replace('/^([A-Z]+)$/', '${1}:${1}', $pCoordinate);

        // Convert '1' to '1:1'
        $pCoordinate = preg_replace('/^([0-9]+)$/', '${1}:${1}', $pCoordinate);

        // Convert 'A:C' to 'A1:C1048576'
        $pCoordinate = preg_replace('/^([A-Z]+):([A-Z]+)$/', '${1}1:${2}1048576', $pCoordinate);

        // Convert '1:3' to 'A1:XFD3'
        $pCoordinate = preg_replace('/^([0-9]+):([0-9]+)$/', 'A${1}:XFD${2}', $pCoordinate);

        if (strpos($pCoordinate,':') !== false || strpos($pCoordinate,',') !== false) {
            list($first, ) = PHPExcel_Cell::splitRange($pCoordinate);
            $this->_activeCell = $first[0];
        } else {
            $this->_activeCell = $pCoordinate;
        }
        $this->_selectedCells = $pCoordinate;
        return $this;
    }

    /**
     * Selected cell by using numeric cell coordinates
     *
     * @param int $pColumn Numeric column coordinate of the cell
     * @param int $pRow Numeric row coordinate of the cell
     * @throws PHPExcel_Exception
     * @return PHPExcel_Worksheet
     */
    public function setSelectedCellByColumnAndRow($pColumn = 0, $pRow = 1)
    {
        return $this->setSelectedCells(PHPExcel_Cell::stringFromColumnIndex($pColumn) . $pRow);
    }

    /**
     * Get right-to-left
     *
     * @return boolean
     */
    public function getRightToLeft() {
        return $this->_rightToLeft;
    }

    /**
     * Set right-to-left
     *
     * @param boolean $value    Right-to-left true/false
     * @return PHPExcel_Worksheet
     */
    public function setRightToLeft($value = false) {
        $this->_rightToLeft = $value;
        return $this;
    }

    /**
     * Fill worksheet from values in array
     *
     * @param array $source Source array
     * @param mixed $nullValue Value in source array that stands for blank cell
     * @param string $startCell Insert array starting from this cell address as the top left coordinate
     * @param boolean $strictNullComparison Apply strict comparison when testing for null values in the array
     * @throws PHPExcel_Exception
     * @return PHPExcel_Worksheet
     */
    public function fromArray($source = null, $nullValue = null, $startCell = 'A1', $strictNullComparison = false) {
        if (is_array($source)) {
            //    Convert a 1-D array to 2-D (for ease of looping)
            if (!is_array(end($source))) {
                $source = array($source);
            }

            // start coordinate
            list ($startColumn, $startRow) = PHPExcel_Cell::coordinateFromString($startCell);

            // Loop through $source
            foreach ($source as $rowData) {
                $currentColumn = $startColumn;
                foreach($rowData as $cellValue) {
                    if ($strictNullComparison) {
                        if ($cellValue !== $nullValue) {
                            // Set cell value
                            $this->getCell($currentColumn . $startRow)->setValue($cellValue);
                        }
                    } else {
                        if ($cellValue != $nullValue) {
                            // Set cell value
                            $this->getCell($currentColumn . $startRow)->setValue($cellValue);
                        }
                    }
                    ++$currentColumn;
                }
                ++$startRow;
            }
        } else {
            throw new PHPExcel_Exception("Parameter \$source should be an array.");
        }
        return $this;
    }

    /**
     * Create array from a range of cells
     *
     * @param string $pRange Range of cells (i.e. "A1:B10"), or just one cell (i.e. "A1")
     * @param mixed $nullValue Value returned in the array entry if a cell doesn't exist
     * @param boolean $calculateFormulas Should formulas be calculated?
     * @param boolean $formatData Should formatting be applied to cell values?
     * @param boolean $returnCellRef False - Return a simple array of rows and columns indexed by number counting from zero
     *                               True - Return rows and columns indexed by their actual row and column IDs
     * @return array
     */
	public function rangeToArray($pRange = 'A1', $nullValue = null, $calculateFormulas = true, $formatData = true, $returnCellRef = false) {
        // Returnvalue
        $returnValue = array();
        //    Identify the range that we need to extract from the worksheet
        list($rangeStart, $rangeEnd) = PHPExcel_Cell::rangeBoundaries($pRange);
        $minCol = PHPExcel_Cell::stringFromColumnIndex($rangeStart[0] -1);
        $minRow = $rangeStart[1];
        $maxCol = PHPExcel_Cell::stringFromColumnIndex($rangeEnd[0] -1);
        $maxRow = $rangeEnd[1];

        $maxCol++;
        // Loop through rows
        $r = -1;
        for ($row = $minRow; $row <= $maxRow; ++$row) {
            $rRef = ($returnCellRef) ? $row : ++$r;
            $c = -1;
            // Loop through columns in the current row
            for ($col = $minCol; $col != $maxCol; ++$col) {
                $cRef = ($returnCellRef) ? $col : ++$c;
                //    Using getCell() will create a new cell if it doesn't already exist. We don't want that to happen
                //        so we test and retrieve directly against _cellCollection
                if ($this->_cellCollection->isDataSet($col.$row)) {
                    // Cell exists
                    $cell = $this->_cellCollection->getCacheData($col.$row);
                    if ($cell->getValue() !== null) {
                        if ($cell->getValue() instanceof PHPExcel_RichText) {
                            $returnValue[$rRef][$cRef] = $cell->getValue()->getPlainText();
                        } else {
                            if ($calculateFormulas) {
                                $returnValue[$rRef][$cRef] = $cell->getCalculatedValue();
                            } else {
                                $returnValue[$rRef][$cRef] = $cell->getValue();
                            }
                        }

                        if ($formatData) {
                            $style = $this->_parent->getCellXfByIndex($cell->getXfIndex());
                            $returnValue[$rRef][$cRef] = PHPExcel_Style_NumberFormat::toFormattedString(
                            	$returnValue[$rRef][$cRef], $style->getNumberFormat()->getFormatCode()
                            );
                        }
                    } else {
                        // Cell holds a null
                        $returnValue[$rRef][$cRef] = $nullValue;
                    }
                } else {
                    // Cell doesn't exist
                    $returnValue[$rRef][$cRef] = $nullValue;
                }
            }
        }

        // Return
        return $returnValue;
    }


    /**
     * Create array from a range of cells
     *
     * @param  string $pNamedRange Name of the Named Range
     * @param  mixed  $nullValue Value returned in the array entry if a cell doesn't exist
     * @param  boolean $calculateFormulas  Should formulas be calculated?
     * @param  boolean $formatData  Should formatting be applied to cell values?
     * @param  boolean $returnCellRef False - Return a simple array of rows and columns indexed by number counting from zero
     *                                True - Return rows and columns indexed by their actual row and column IDs
     * @return array
     * @throws PHPExcel_Exception
     */
	public function namedRangeToArray($pNamedRange = '', $nullValue = null, $calculateFormulas = true, $formatData = true, $returnCellRef = false) {
        $namedRange = PHPExcel_NamedRange::resolveRange($pNamedRange, $this);
        if ($namedRange !== null) {
            $pWorkSheet = $namedRange->getWorksheet();
            $pCellRange = $namedRange->getRange();

			return $pWorkSheet->rangeToArray(	$pCellRange,
												$nullValue, $calculateFormulas, $formatData, $returnCellRef);
        }

        throw new PHPExcel_Exception('Named Range '.$pNamedRange.' does not exist.');
    }


    /**
     * Create array from worksheet
     *
     * @param mixed $nullValue Value returned in the array entry if a cell doesn't exist
     * @param boolean $calculateFormulas Should formulas be calculated?
     * @param boolean $formatData  Should formatting be applied to cell values?
     * @param boolean $returnCellRef False - Return a simple array of rows and columns indexed by number counting from zero
     *                               True - Return rows and columns indexed by their actual row and column IDs
     * @return array
     */
	public function toArray($nullValue = null, $calculateFormulas = true, $formatData = true, $returnCellRef = false) {
        // Garbage collect...
        $this->garbageCollect();

        //    Identify the range that we need to extract from the worksheet
        $maxCol = $this->getHighestColumn();
        $maxRow = $this->getHighestRow();
        // Return
		return $this->rangeToArray(	'A1:'.$maxCol.$maxRow,
									$nullValue, $calculateFormulas, $formatData, $returnCellRef);
    }

    /**
     * Get row iterator
     *
     * @param  integer                           $startRow    The row number at which to start iterating
     * @return PHPExcel_Worksheet_RowIterator
     */
	public function getRowIterator($startRow = 1) {
        return new PHPExcel_Worksheet_RowIterator($this,$startRow);
    }

    /**
     * Run PHPExcel garabage collector.
     *
     * @return PHPExcel_Worksheet
     */
	public function garbageCollect() {
        // Flush cache
        $this->_cellCollection->getCacheData('A1');
        // Build a reference table from images
//        $imageCoordinates = array();
//        $iterator = $this->getDrawingCollection()->getIterator();
//        while ($iterator->valid()) {
//            $imageCoordinates[$iterator->current()->getCoordinates()] = true;
//
//            $iterator->next();
//        }
//
        // Lookup highest column and highest row if cells are cleaned
        $colRow = $this->_cellCollection->getHighestRowAndColumn();
        $highestRow = $colRow['row'];
        $highestColumn = PHPExcel_Cell::columnIndexFromString($colRow['column']);

        // Loop through column dimensions
        foreach ($this->_columnDimensions as $dimension) {
            $highestColumn = max($highestColumn,PHPExcel_Cell::columnIndexFromString($dimension->getColumnIndex()));
        }

        // Loop through row dimensions
        foreach ($this->_rowDimensions as $dimension) {
            $highestRow = max($highestRow,$dimension->getRowIndex());
        }

        // Cache values
        if ($highestColumn < 0) {
            $this->_cachedHighestColumn = 'A';
        } else {
            $this->_cachedHighestColumn = PHPExcel_Cell::stringFromColumnIndex(--$highestColumn);
        }
        $this->_cachedHighestRow = $highestRow;

        // Return
        return $this;
    }

    /**
     * Get hash code
     *
     * @return string    Hash code
     */
	public function getHashCode() {
        if ($this->_dirty) {
            $this->_hash = md5( $this->_title .
                                $this->_autoFilter .
                                ($this->_protection->isProtectionEnabled() ? 't' : 'f') .
                                __CLASS__
                              );
            $this->_dirty = false;
        }
        return $this->_hash;
    }

    /**
     * Extract worksheet title from range.
     *
     * Example: extractSheetTitle("testSheet!A1") ==> 'A1'
     * Example: extractSheetTitle("'testSheet 1'!A1", true) ==> array('testSheet 1', 'A1');
     *
     * @param string $pRange    Range to extract title from
     * @param bool $returnRange    Return range? (see example)
     * @return mixed
     */
	public static function extractSheetTitle($pRange, $returnRange = false) {
        // Sheet title included?
        if (($sep = strpos($pRange, '!')) === false) {
            return '';
        }

        if ($returnRange) {
            return array( trim(substr($pRange, 0, $sep),"'"),
                          substr($pRange, $sep + 1)
                        );
        }

        return substr($pRange, $sep + 1);
    }

    /**
     * Get hyperlink
     *
     * @param string $pCellCoordinate    Cell coordinate to get hyperlink for
     */
    public function getHyperlink($pCellCoordinate = 'A1')
    {
        // return hyperlink if we already have one
        if (isset($this->_hyperlinkCollection[$pCellCoordinate])) {
            return $this->_hyperlinkCollection[$pCellCoordinate];
        }

        // else create hyperlink
        $this->_hyperlinkCollection[$pCellCoordinate] = new PHPExcel_Cell_Hyperlink();
        return $this->_hyperlinkCollection[$pCellCoordinate];
    }

    /**
     * Set hyperlnk
     *
     * @param string $pCellCoordinate    Cell coordinate to insert hyperlink
     * @param    PHPExcel_Cell_Hyperlink    $pHyperlink
     * @return PHPExcel_Worksheet
     */
    public function setHyperlink($pCellCoordinate = 'A1', PHPExcel_Cell_Hyperlink $pHyperlink = null)
    {
        if ($pHyperlink === null) {
            unset($this->_hyperlinkCollection[$pCellCoordinate]);
        } else {
            $this->_hyperlinkCollection[$pCellCoordinate] = $pHyperlink;
        }
        return $this;
    }

    /**
     * Hyperlink at a specific coordinate exists?
     *
     * @param string $pCoordinate
     * @return boolean
     */
    public function hyperlinkExists($pCoordinate = 'A1')
    {
        return isset($this->_hyperlinkCollection[$pCoordinate]);
    }

    /**
     * Get collection of hyperlinks
     *
     * @return PHPExcel_Cell_Hyperlink[]
     */
    public function getHyperlinkCollection()
    {
        return $this->_hyperlinkCollection;
    }

    /**
     * Get data validation
     *
     * @param string $pCellCoordinate Cell coordinate to get data validation for
     */
    public function getDataValidation($pCellCoordinate = 'A1')
    {
        // return data validation if we already have one
        if (isset($this->_dataValidationCollection[$pCellCoordinate])) {
            return $this->_dataValidationCollection[$pCellCoordinate];
        }

        // else create data validation
        $this->_dataValidationCollection[$pCellCoordinate] = new PHPExcel_Cell_DataValidation();
        return $this->_dataValidationCollection[$pCellCoordinate];
    }

    /**
     * Set data validation
     *
     * @param string $pCellCoordinate    Cell coordinate to insert data validation
     * @param    PHPExcel_Cell_DataValidation    $pDataValidation
     * @return PHPExcel_Worksheet
     */
    public function setDataValidation($pCellCoordinate = 'A1', PHPExcel_Cell_DataValidation $pDataValidation = null)
    {
        if ($pDataValidation === null) {
            unset($this->_dataValidationCollection[$pCellCoordinate]);
        } else {
            $this->_dataValidationCollection[$pCellCoordinate] = $pDataValidation;
        }
        return $this;
    }

    /**
     * Data validation at a specific coordinate exists?
     *
     * @param string $pCoordinate
     * @return boolean
     */
    public function dataValidationExists($pCoordinate = 'A1')
    {
        return isset($this->_dataValidationCollection[$pCoordinate]);
    }

    /**
     * Get collection of data validations
     *
     * @return PHPExcel_Cell_DataValidation[]
     */
    public function getDataValidationCollection()
    {
        return $this->_dataValidationCollection;
    }

    /**
     * Accepts a range, returning it as a range that falls within the current highest row and column of the worksheet
     *
     * @param string $range
     * @return string Adjusted range value
     */
	public function shrinkRangeToFit($range) {
        $maxCol = $this->getHighestColumn();
        $maxRow = $this->getHighestRow();
        $maxCol = PHPExcel_Cell::columnIndexFromString($maxCol);

        $rangeBlocks = explode(' ',$range);
        foreach ($rangeBlocks as &$rangeSet) {
            $rangeBoundaries = PHPExcel_Cell::getRangeBoundaries($rangeSet);

            if (PHPExcel_Cell::columnIndexFromString($rangeBoundaries[0][0]) > $maxCol) { $rangeBoundaries[0][0] = PHPExcel_Cell::stringFromColumnIndex($maxCol); }
            if ($rangeBoundaries[0][1] > $maxRow) { $rangeBoundaries[0][1] = $maxRow; }
            if (PHPExcel_Cell::columnIndexFromString($rangeBoundaries[1][0]) > $maxCol) { $rangeBoundaries[1][0] = PHPExcel_Cell::stringFromColumnIndex($maxCol); }
            if ($rangeBoundaries[1][1] > $maxRow) { $rangeBoundaries[1][1] = $maxRow; }
            $rangeSet = $rangeBoundaries[0][0].$rangeBoundaries[0][1].':'.$rangeBoundaries[1][0].$rangeBoundaries[1][1];
        }
        unset($rangeSet);
        $stRange = implode(' ',$rangeBlocks);

        return $stRange;
    }

    /**
     * Get tab color
     *
     * @return PHPExcel_Style_Color
     */
    public function getTabColor()
    {
        if ($this->_tabColor === null)
            $this->_tabColor = new PHPExcel_Style_Color();

        return $this->_tabColor;
    }

    /**
     * Reset tab color
     *
     * @return PHPExcel_Worksheet
     */
    public function resetTabColor()
    {
        $this->_tabColor = null;
        unset($this->_tabColor);

        return $this;
    }

    /**
     * Tab color set?
     *
     * @return boolean
     */
    public function isTabColorSet()
    {
        return ($this->_tabColor !== null);
    }

    /**
     * Copy worksheet (!= clone!)
     *
     * @return PHPExcel_Worksheet
     */
	public function copy() {
        $copied = clone $this;

        return $copied;
    }

    /**
     * Implement PHP __clone to create a deep clone, not just a shallow copy.
     */
	public function __clone() {
        foreach ($this as $key => $val) {
            if ($key == '_parent') {
                continue;
            }

            if (is_object($val) || (is_array($val))) {
                if ($key == '_cellCollection') {
                    $newCollection = clone $this->_cellCollection;
                    $newCollection->copyCellCollection($this);
                    $this->_cellCollection = $newCollection;
                } elseif ($key == '_drawingCollection') {
                    $newCollection = clone $this->_drawingCollection;
                    $this->_drawingCollection = $newCollection;
                } elseif (($key == '_autoFilter') && ($this->_autoFilter instanceof PHPExcel_Worksheet_AutoFilter)) {
                    $newAutoFilter = clone $this->_autoFilter;
                    $this->_autoFilter = $newAutoFilter;
                    $this->_autoFilter->setParent($this);
                } else {
                    $this->{$key} = unserialize(serialize($val));
                }
            }
        }
    }
}<|MERGE_RESOLUTION|>--- conflicted
+++ resolved
@@ -204,7 +204,7 @@
      *
      * @var PHPExcel_Worksheet_AutoFilter
      */
-    private $_autoFilter = null;
+    private $_autoFilter = NULL;
 
     /**
      * Freeze pane
@@ -362,12 +362,12 @@
         $this->_protection            = new PHPExcel_Worksheet_Protection();
 
         // Default row dimension
-        $this->_defaultRowDimension = new PHPExcel_Worksheet_RowDimension(null);
+        $this->_defaultRowDimension = new PHPExcel_Worksheet_RowDimension(NULL);
 
         // Default column dimension
-        $this->_defaultColumnDimension    = new PHPExcel_Worksheet_ColumnDimension(null);
-
-        $this->_autoFilter            = new PHPExcel_Worksheet_AutoFilter(null, $this);
+        $this->_defaultColumnDimension    = new PHPExcel_Worksheet_ColumnDimension(NULL);
+
+        $this->_autoFilter            = new PHPExcel_Worksheet_AutoFilter(NULL, $this);
     }
 
 
@@ -376,19 +376,11 @@
      *    typically so that the worksheet object can be unset
      *
      */
-<<<<<<< HEAD
 	public function disconnectCells() {
-        $this->_cellCollection->unsetWorksheetCells();
-        $this->_cellCollection = NULL;
-
-=======
-    public function disconnectCells()
-    {
-    	if ( $this->_cellCollection != null ){
+    	if ( $this->_cellCollection !== NULL){
             $this->_cellCollection->unsetWorksheetCells();
-            $this->_cellCollection = null;
+            $this->_cellCollection = NULL;
     	}
->>>>>>> a49b3c48
         //    detach ourself from the workbook, so that it can then delete this worksheet successfully
         $this->_parent = null;
     }
@@ -398,11 +390,10 @@
      *
      */
 	function __destruct() {
-		if ($this->_cellCollection !== null) {
-			$this->disconnectCells();
-		}
 		PHPExcel_Calculation::getInstance($this->_parent)
 		    ->clearCalculationCacheForWorksheet($this->_title);
+
+		$this->disconnectCells();
 	}
 
    /**
@@ -459,7 +450,7 @@
             // Re-order cell collection
             return $this->sortCellCollection();
         }
-        if ($this->_cellCollection !== null) {
+        if ($this->_cellCollection !== NULL) {
             return $this->_cellCollection->getCellList();
         }
         return array();
@@ -472,7 +463,7 @@
      */
     public function sortCellCollection()
     {
-        if ($this->_cellCollection !== null) {
+        if ($this->_cellCollection !== NULL) {
             return $this->_cellCollection->getSortedCellList();
         }
         return array();
@@ -1123,7 +1114,7 @@
         if ((!preg_match('/^'.PHPExcel_Calculation::CALCULATION_REGEXP_CELLREF.'$/i', $pCoordinate, $matches)) &&
             (preg_match('/^'.PHPExcel_Calculation::CALCULATION_REGEXP_NAMEDRANGE.'$/i', $pCoordinate, $matches))) {
             $namedRange = PHPExcel_NamedRange::resolveRange($pCoordinate, $this);
-            if ($namedRange !== null) {
+            if ($namedRange !== NULL) {
                 $pCoordinate = $namedRange->getRange();
                 return $namedRange->getWorksheet()->getCell($pCoordinate);
             }
@@ -1142,11 +1133,7 @@
             // Coordinates
             $aCoordinates = PHPExcel_Cell::coordinateFromString($pCoordinate);
 
-<<<<<<< HEAD
 			$cell = $this->_cellCollection->addCacheData($pCoordinate,new PHPExcel_Cell(NULL, PHPExcel_Cell_DataType::TYPE_NULL, $this));
-=======
-            $cell = $this->_cellCollection->addCacheData($pCoordinate,new PHPExcel_Cell($pCoordinate, null, PHPExcel_Cell_DataType::TYPE_NULL, $this));
->>>>>>> a49b3c48
             $this->_cellCollectionIsSorted = false;
 
             if (PHPExcel_Cell::columnIndexFromString($this->_cachedHighestColumn) < PHPExcel_Cell::columnIndexFromString($aCoordinates[0]))
@@ -1186,11 +1173,7 @@
         $coordinate = $columnLetter . $pRow;
 
         if (!$this->_cellCollection->isDataSet($coordinate)) {
-<<<<<<< HEAD
             $cell = $this->_cellCollection->addCacheData($coordinate, new PHPExcel_Cell(NULL, PHPExcel_Cell_DataType::TYPE_NULL, $this));
-=======
-            $cell = $this->_cellCollection->addCacheData($coordinate, new PHPExcel_Cell($coordinate, null, PHPExcel_Cell_DataType::TYPE_NULL, $this));
->>>>>>> a49b3c48
             $this->_cellCollectionIsSorted = false;
 
             if (PHPExcel_Cell::columnIndexFromString($this->_cachedHighestColumn) < $pColumn)
@@ -1223,7 +1206,7 @@
         if ((!preg_match('/^'.PHPExcel_Calculation::CALCULATION_REGEXP_CELLREF.'$/i', $pCoordinate, $matches)) &&
             (preg_match('/^'.PHPExcel_Calculation::CALCULATION_REGEXP_NAMEDRANGE.'$/i', $pCoordinate, $matches))) {
             $namedRange = PHPExcel_NamedRange::resolveRange($pCoordinate, $this);
-            if ($namedRange !== null) {
+            if ($namedRange !== NULL) {
                 $pCoordinate = $namedRange->getRange();
                 if ($this->getHashCode() != $namedRange->getWorksheet()->getHashCode()) {
                     if (!$namedRange->getLocalOnly()) {
@@ -1913,7 +1896,7 @@
      */
     public function removeAutoFilter()
     {
-        $this->_autoFilter->setRange(null);
+        $this->_autoFilter->setRange(NULL);
         return $this;
     }
 
@@ -2453,7 +2436,7 @@
                             );
                         }
                     } else {
-                        // Cell holds a null
+                        // Cell holds a NULL
                         $returnValue[$rRef][$cRef] = $nullValue;
                     }
                 } else {
@@ -2482,7 +2465,7 @@
      */
 	public function namedRangeToArray($pNamedRange = '', $nullValue = null, $calculateFormulas = true, $formatData = true, $returnCellRef = false) {
         $namedRange = PHPExcel_NamedRange::resolveRange($pNamedRange, $this);
-        if ($namedRange !== null) {
+        if ($namedRange !== NULL) {
             $pWorkSheet = $namedRange->getWorksheet();
             $pCellRange = $namedRange->getRange();
 
@@ -2756,7 +2739,7 @@
      */
     public function getTabColor()
     {
-        if ($this->_tabColor === null)
+        if ($this->_tabColor === NULL)
             $this->_tabColor = new PHPExcel_Style_Color();
 
         return $this->_tabColor;
@@ -2782,7 +2765,7 @@
      */
     public function isTabColorSet()
     {
-        return ($this->_tabColor !== null);
+        return ($this->_tabColor !== NULL);
     }
 
     /**
