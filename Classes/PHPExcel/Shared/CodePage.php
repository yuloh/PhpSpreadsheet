--- conflicted
+++ resolved
@@ -91,13 +91,6 @@
             case 65000:    return 'UTF-7';                break;    //    Unicode (UTF-7)
             case 65001:    return 'UTF-8';                break;    //    Unicode (UTF-8)
         }
-<<<<<<< HEAD
-=======
-
-        throw new PHPExcel_Exception('Unknown codepage: ' . $codePage);
-    }
->>>>>>> f37630e9
-
         throw new PHPExcel_Exception('Unknown codepage: ' . $codePage);
     }
 }